--- conflicted
+++ resolved
@@ -155,16 +155,9 @@
 node_    = Built-in "node_"    (Sexp -> List Sexp -> Sexp);
 integer_ = Built-in "integer_" (Int       -> Sexp);
 float_   = Built-in "float_"   (Float     -> Sexp);
-epsilon_ = Built-in "epsilon_" (Sexp);
-
-<<<<<<< HEAD
-Macro  = inductive_ (Macro)
+
+Macro  = typecons (Macro)
   (Macro_ (List Sexp -> Sexp));
-=======
-Macro  = typecons (Macro)
-  (Macro_ (List Sexp -> Sexp))
-  (DMacro_ (List Sexp -> List Sexp));
->>>>>>> f4630a76
 
 Macro_ = datacons Macro Macro_ ;
 
