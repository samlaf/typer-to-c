--- conflicted
+++ resolved
@@ -244,7 +244,7 @@
   | Let (_, defs, e)
     -> let tmp_ctx =
         List.fold_left (fun ctx (v, e, t)
-                        -> (match lexp_whnf (check ctx t) ctx with
+                        -> (match lexp_whnf (check ctx t) ctx VMap.empty with
                            | Sort (_, Stype _) -> ()
                            | _ -> (U.msg_error "TC" (lexp_location t)
                                               "Def type is not a type!"; ()));
@@ -272,7 +272,7 @@
                                "Not a proper type";
                    Sort (l, StypeOmega)))
   | Lambda (ak, ((l,_) as v), t, e)
-    -> ((match lexp_whnf (check ctx t) ctx with
+    -> ((match lexp_whnf (check ctx t) ctx VMap.empty with
         | Sort _ -> ()
         | _ -> (U.msg_error "TC" (lexp_location t)
                            "Formal arg type is not a type!"; ()));
@@ -304,31 +304,12 @@
           -> let level
               = SMap.fold
                   (fun _ case level ->
-<<<<<<< HEAD
-                    List.fold_left
-                      (fun level (ak, _, t) ->
-                        if ak == P.Aerasable && impredicative_erase
-                        then level
-                        else match lexp_whnf (check ctx t) ctx VMap.empty with
-                             | Sort (_, Stype level')
-                               (* FIXME: scoping of level vars!  *)
-                               -> sort_level_max level level'
-                             | tt -> U.msg_error "TC" (lexp_location t)
-                                               ("Field type "
-                                                ^ lexp_to_str t
-                                                ^ " is not a Type! ("
-                                               ^ lexp_to_str tt ^")");
-                                   DB.print_lexp_ctx ctx;
-                                   SortLevel SLz)
-                      level
-                      case)
-=======
                     let level, _ =
                       List.fold_left
                         (fun (level, ctx) (ak, v, t) ->
                           (if ak == P.Aerasable && impredicative_erase
                            then level
-                           else match lexp_whnf (check ctx t) ctx with
+                           else match lexp_whnf (check ctx t) ctx VMap.empty with
                                 | Sort (_, Stype level')
                                   (* FIXME: scoping of level vars!  *)
                                   -> sort_level_max level level'
@@ -343,7 +324,6 @@
                         (level, ctx)
                         case in
                     level)
->>>>>>> e612a4c9
                   cases (SortLevel SLz) in
             Sort (l, Stype level)
         | (ak, v, t)::args
@@ -356,7 +336,7 @@
         match e with
         | Call (f, args) -> let (f',args') = call_split f in (f', args' @ args)
         | _ -> (e,[]) in
-      (match call_split (lexp_whnf (check ctx e) ctx) with
+      (match call_split (lexp_whnf (check ctx e) ctx VMap.empty) with
        | Inductive (_, _, fargs, constructors), aargs ->
           let rec mksubst s fargs aargs =
             match fargs, aargs with
