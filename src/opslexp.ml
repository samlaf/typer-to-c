(* opslexp.ml --- Operations on Lexps

Copyright (C) 2011-2016  Free Software Foundation, Inc.

Author: Stefan Monnier <monnier@iro.umontreal.ca>
Keywords: languages, lisp, dependent types.

This file is part of Typer.

Typer is free software; you can redistribute it and/or modify it under the
terms of the GNU General Public License as published by the Free Software
Foundation, either version 3 of the License, or (at your option) any
later version.

Typer is distributed in the hope that it will be useful, but WITHOUT ANY
WARRANTY; without even the implied warranty of MERCHANTABILITY or FITNESS
FOR A PARTICULAR PURPOSE.  See the GNU General Public License for
more details.

You should have received a copy of the GNU General Public License along with
this program.  If not, see <http://www.gnu.org/licenses/>.  *)

module U = Util
module SMap = U.SMap
(* open Lexer *)
open Sexp
module P = Pexp
(* open Myers *)
(* open Grammar *)
open Lexp
module E = Elexp
module L = Lexp

(* open Unify *)
module S = Subst
(* module L = List *)
module B = Builtin
module DB = Debruijn

(* `conv_erase` is supposed to be safe according to the ICC papers. *)
let conv_erase = true          (* Makes conv ignore erased terms. *)

(* The safety of `impredicative_erase` is unknown.  But I like the idea.  *)
let impredicative_erase = true (* Allows erasable args to be impredicative. *)

(* Lexp context *)

let lookup_type  = DB.lctx_lookup_type
let lookup_value = DB.lctx_lookup_value

(********* Testing if two types are "convertible" aka "equivalent"  *********)

let get_vardef lv = match lv with
  | Some lv -> lv
  | None -> (U.dummy_location, "<anon>")

let rec conv_arglist_p s1 s2 args1 args2 : bool =
  List.fold_left2
    (fun eqp (ak1,t1) (ak2,t2) ->
      eqp && ak1 = ak2 && conv_p' s1 s2 t1 t2)
    true args1 args2

(* Returns true if e₁ and e₂ are equal (upto alpha/beta/...).  *)
and conv_p' (s1:lexp S.subst) (s2:lexp S.subst) e1 e2 : bool =
  let conv_p = conv_p' s1 s2 in
  (* e1 == e2    !! Looks obvious, but can fail because of s1 and s2 !!  *)
  match (e1, e2) with
    | (Imm (Integer (_, i1)), Imm (Integer (_, i2))) -> i1 = i2
    | (Imm (Float (_, i1)), Imm (Float (_, i2))) -> i1 = i2
    | (Imm (String (_, i1)), Imm (String (_, i2))) -> i1 = i2
    | (SortLevel (sl1), SortLevel (sl2)) -> sl1 == sl2
    | (Sort (_, s1), Sort (_, s2)) -> s1 = s2
    | (Builtin ((_, s1), _), Builtin ((_, s2), _)) -> s1 == s2
    (* BEWARE: When we'll make expand let-defined vars here, we'll have to
     * be careful not to introduce infinite-recursion.  *)
    | (Var (l1, v1), e2) when not (S.identity_p s1) ->
       conv_p' S.identity s2 (slookup s1 l1 v1) e2
    | (e1, Var (l2, v2)) when not (S.identity_p s2) ->
       conv_p' s1 S.identity e1 (slookup s2 l2 v2)
    | (Var (_, v1), Var (_, v2)) -> v1 == v2
    | (Susp (e1, s1'), e2) -> conv_p' (scompose s1' s1) s2 e1 e2
    | (e1, Susp (e2, s2')) -> conv_p' s1 (scompose s2' s2) e1 e2
    | (Arrow (ak1, vd1, t11, _, t12), Arrow (ak2, vd2, t21, _, t22))
      -> ak1 == ak2 && conv_p t11 t21
        && conv_p' (ssink (get_vardef vd1) s1) (ssink (get_vardef vd2) s2)
                  t12 t22
    | (Lambda (ak1, l1, t1, e1), Lambda (ak2, l2, t2, e2))
      -> ak1 == ak2 && conv_p t1 t2 && conv_p' (ssink l1 s1) (ssink l2 s2) e1 e2
    | (Call (f1, args1), Call (f2, args2))
      -> conv_p f1 f2 && conv_arglist_p s1 s2 args1 args2
    | (Inductive (_, l1, args1, cases1), Inductive (_, l2, args2, cases2))
      -> let rec conv_args s1 s2 args1 args2 =
          match args1, args2 with
          | ([], []) -> true
          | ((ak1,l1,t1)::args1, (ak2,l2,t2)::args2)
            -> ak1 == ak2 && conv_p' s1 s2 t1 t2
              && conv_args (ssink l1 s1) (ssink l2 s2) args1 args2
          | _,_ -> false in
        let rec conv_fields s1 s2 fields1 fields2 =
          match fields1, fields2 with
          | ([], []) -> true
          | ((ak1,vd1,t1)::fields1, (ak2,vd2,t2)::fields2)
            -> ak1 == ak2 && conv_p' s1 s2 t1 t2
              && conv_fields (match vd1 with None -> s1 | Some l1 -> ssink l1 s1)
                            (match vd2 with None -> s2 | Some l2 -> ssink l2 s2)
                            fields1 fields2
          | _,_ -> false in
        l1 == l2 && conv_args s1 s2 args1 args2
        && SMap.equal (conv_fields s1 s2) cases1 cases2
    | (Cons (t1, l1), Cons (t2, l2)) -> l1 == l2 && conv_p t1 t2
    (* FIXME: Various missing cases, such as Let, Case, and beta-reduction.  *)
    | (_, _) -> false

and conv_p e1 e2 = conv_p' S.identity S.identity e1 e2

(* Extend a substitution S with a (mutually recursive) set
 * of definitions DEFS.  *)
let lexp_defs_subst l s defs =
  List.fold_left (fun s (_, lexp, _) -> S.cons (Let (l, defs, lexp)) s)
                 s defs

(* Reduce to weak head normal form.
 * WHNF implies:
 * - Not a Let.
 * - Not a let-bound variable.
 * - Not a Susp.
 * - Not an instantiated Metavar.
 * - Not a Call (Lambda _).
 * - Not a Call (Call _).
 * - Not a Call (_, []).
 * - Not a Case (Cons _).
 * FIXME: This should be memoized!
 *
 * BEWARE: As a general rule lexp_whnf should not be used on actual *code*
 * but only on *types*.  If you must use it on code, be sure to use its
 * return value as little as possible since WHNF will inherently introduce
 * call-by-name behavior.  *)
<<<<<<< HEAD
let lexp_whnf e (ctx : DB.lexp_context) meta_ctx : lexp =
  let rec lexp_whnf e (ctx : DB.lexp_context) : lexp =
  Debug_fun.do_debug (fun () ->
      prerr_endline ("[StackTrace] ------------------------------------------");
      prerr_endline ("[StackTrace] let lexp_whnf e ctx meta_ctx");
      prerr_endline ("[StackTrace] e        = " ^ lexp_string e);
      prerr_endline ("[StackTrace] ctx      = ???");
      prerr_endline ("[StackTrace] meta_ctx = ???");
      prerr_endline ("[StackTrace] ------------------------------------------");
      ());
  match e with
  (* | Let (_, defs, body) -> FIXME!!  Need recursive substitutions!  *)
=======
let rec lexp_whnf e (ctx : DB.lexp_context) = match e with
>>>>>>> 31c63489
  | Var v -> (match lookup_value ctx v with
             | None -> e
             (* We can do this blindly even for recursive definitions!
              * IOW the risk of inf-looping should only show up when doing
              * things like full normalization (e.g. lexp_conv_p).  *)
             | Some e' -> lexp_whnf e' ctx)
  | Susp (e, s) -> lexp_whnf (push_susp e s) ctx
  | Call (e, []) -> lexp_whnf e ctx
  | Call (e, (((_, arg)::args) as xs)) ->
     (match lexp_whnf e ctx with
      | Lambda (_, _, _, body) ->
         (* Here we apply whnf to the arg eagerly to kind of stay closer
          * to the idea of call-by-value, although in this context
          * we can't really make sure we always reduce the arg to a value.  *)
         lexp_whnf (Call (push_susp body (S.substitute (lexp_whnf arg ctx)),
                          args))
                   ctx
      | Call (e', xs1) -> Call (e', List.append xs1 xs)
      | e' -> Call (e, xs))      (* Keep `e`, assuming it's more readable!  *)
  | Case (l, e, rt, branches, default) ->
     let e' = lexp_whnf e ctx in
     let reduce name aargs =
       try
         let (_, _, branch) = SMap.find name branches in
         let (subst, _)
           = List.fold_left
               (fun (s,d) (_, arg) ->
                 (S.Cons (L.mkSusp (lexp_whnf arg ctx) (S.shift d), s),
                  d + 1))
               (S.identity, 0)
               aargs in
         lexp_whnf (push_susp branch subst) ctx
       with Not_found
            -> match default
              with | Some (v,default)
                     -> lexp_whnf (push_susp default (S.substitute e')) ctx
                   | _ -> U.msg_error "WHNF" l
                                     ("Unhandled constructor " ^
                                        name ^ "in case expression");
                         Case (l, e, rt, branches, default) in
     (match e' with
      | Cons (_, (_, name)) -> reduce name []
      | Call (Cons (_, (_, name)), aargs) -> reduce name aargs
<<<<<<< HEAD
      | _ -> Case (l, e', rt, branches, default))
  | Metavar (idx, s, _, _)
    -> (try lexp_whnf (mkSusp (L.VMap.find idx meta_ctx) s) ctx
      with Not_found -> e)
=======
      | _ -> Case (l, e, rt, branches, default))

  (* FIXME:
   * - This should be correct, but requires improvements in conv_p
   *   to avoid inf-looping!
   * - I'd really prefer to use "native" recursive substitutions, using
   *   ideally a trick similar to the db_offsets in lexp_context!
   *
   * | Let (l, defs, body)
   *   -> push_susp body (lexp_defs_subst l S.identity defs) *)

>>>>>>> 31c63489
  | e -> e

  in lexp_whnf e ctx


(********* Testing if a lexp is properly typed  *********)


let assert_type e t t' =
  (* FIXME: conv_p is not up to the task yet: it needs to take the ctx
   * into account!  *)
  if true (* conv_p t t' *) then ()
  else U.msg_error "TC" (lexp_location e) "Type mismatch"; ()

let rec sort_level_max l1 l2 = match nosusp l1, nosusp l2 with
  | SortLevel SLz, l2 -> l2
  | l1, SortLevel SLz -> l1
  | SortLevel (SLsucc l1), SortLevel (SLsucc l2)
    -> SortLevel (SLsucc (sort_level_max l1 l2))
  | _, _ (* FIXME: This requires s.th. like `SLmax of lexp * lexp`!  *)
    -> U.msg_error "TC" (lexp_location l1)
                  ("Can't compute the max of levels `"
                   ^ lexp_string l1 ^ "` and `"
                   ^ lexp_string l2 ^ "`");
      SortLevel SLz

let sort_compose l s1 s2 =
  match s1, s2 with
  | (Stype l1, Stype l2) -> Stype (sort_level_max l1 l2)
  | ( (StypeLevel, Stype _)
    | (StypeLevel, StypeOmega)
    | (Stype _, StypeOmega))
    -> StypeOmega
  | _,_ -> (U.msg_error "TC" l
                       "Mismatch sorts for arg and result";
           StypeOmega)

(* "check ctx e" should return τ when "Δ ⊢ e : τ"  *)
let rec check ctx e =
  (* let mustfind = assert_type e t in *)
  let meta_ctx = VMap.empty in
  match e with
  | Imm (Float (_, _)) -> B.type_float
  | Imm (Integer (_, _)) -> B.type_int
  | Imm (Epsilon | Block (_, _, _) | Symbol _ | String (_, _) | Node (_, _))
    -> (U.msg_error "TC" (lexp_location e) "Unsupported immediate value!";
       B.type_int)
  | SortLevel (_) -> B.type_level
  | Sort (l, Stype (SortLevel l1 as sl1))
    -> Sort (l, Stype (SortLevel (SLsucc sl1)))
  | Sort (_, (StypeOmega|StypeLevel))
    -> (U.msg_error "TC" (lexp_location e) "Reached Unreachable sorts!";
       B.type_omega)
  | Sort (_, (Stype _))
    -> (U.msg_error "TC" (lexp_location e) "Non-level arg to Type!";
       B.type_omega)
  | Builtin (_, t) -> t
  (* FIXME: Check recursive references.  *)
  | Var v -> lookup_type ctx v
  | Susp (e, s) -> check ctx (push_susp e s)
  | Let (_, defs, e)
    -> let tmp_ctx =
        List.fold_left (fun ctx (v, e, t)
                        -> (match lexp_whnf (check ctx t) ctx meta_ctx with
                           | Sort (_, Stype _) -> ()
                           | _ -> (U.msg_error "TC" (lexp_location t)
                                              "Def type is not a type!"; ()));
                          DB.lctx_extend ctx (Some v) ForwardRef t)
                       ctx defs in
      let _ = List.fold_left (fun n (v, e, t)
                              -> assert_type e (push_susp t (S.shift n))
                                            (check tmp_ctx e);
                                n - 1)
                             (List.length defs) defs in
      let new_ctx = DB.lctx_extend_rec ctx defs in
      check new_ctx e
  | Arrow (ak, v, t1, l, t2)
    -> (let k1 = check ctx t1 in
       let nctx = DB.lexp_ctx_cons ctx 0 v Variable t1 in
       let k2 = check nctx t2 in
       match lexp_whnf k1 ctx meta_ctx, lexp_whnf k2 nctx meta_ctx with
       | (Sort (_, s1), Sort (_, s2))
         -> if ak == P.Aerasable && impredicative_erase then k2
           else Sort (l, sort_compose l s1 s2)
       | (Sort (_, _), _) -> (U.msg_error "TC" (lexp_location t2)
                            "Not a proper type";
                             Sort (l, StypeOmega))
       | (_, _) -> (U.msg_error "TC" (lexp_location t1)
                               "Not a proper type";
                   Sort (l, StypeOmega)))
  | Lambda (ak, ((l,_) as v), t, e)
    -> ((match lexp_whnf (check ctx t) ctx meta_ctx with
        | Sort _ -> ()
        | _ -> (U.msg_error "TC" (lexp_location t)
                           "Formal arg type is not a type!"; ()));
       Arrow (ak, Some v, t, l,
              (* FIXME: If ak is Aerasable, make sure the var only appears
               * in type annotations.  *)
              check (DB.lctx_extend ctx (Some v) Variable t) e))
  | Call (f, args)
    -> let ft = check ctx f in
      List.fold_left (fun ft (ak,arg)
                   -> let at = check ctx arg in
                     match lexp_whnf ft ctx meta_ctx with
                     | Arrow (ak', v, t1, l, t2)
                       -> if not (ak == ak') then
                            (U.msg_error "TC" (lexp_location arg)
                                         "arg kind mismatch"; ())
                          else ();
                         assert_type arg t1 at;
                         mkSusp t2 (S.substitute arg)
                     | _ -> (U.msg_error "TC" (lexp_location arg)
                                        ("Calling a non function (type = "
                                         ^ lexp_string ft ^ ")!");
                            ft))
                  ft args
  | Inductive (l, label, args, cases)
    -> let rec arg_loop args ctx =
        match args with
        | []
          -> let level
              = SMap.fold
                  (fun _ case level ->
                    let level, _ =
                      List.fold_left
                        (fun (level, ctx) (ak, v, t) ->
                          (match lexp_whnf (check ctx t) ctx meta_ctx with
                           | Sort _ when ak == P.Aerasable && impredicative_erase
                             -> level
                           | Sort (_, Stype level')
                             (* FIXME: scoping of level vars!  *)
                             -> sort_level_max level level'
                           | tt -> U.msg_error "TC" (lexp_location t)
                                              ("Field type "
                                               ^ lexp_string t
                                               ^ " is not a Type! ("
                                               ^ lexp_string tt ^")");
                                  (* DB.print_lexp_ctx ctx;
                                   * U.internal_error "Oops"; *)
                                  level),
                          DB.lctx_extend ctx v Variable t)
                        (level, ctx)
                        case in
                    level)
                  cases (SortLevel SLz) in
            Sort (l, Stype level)
        | (ak, v, t)::args
          -> Arrow (ak, Some v, t, lexp_location t,
                   arg_loop args (DB.lctx_extend ctx (Some v) Variable t)) in
      let tct = arg_loop args ctx in
      tct
  | Case (l, e, ret, branches, default)
    -> let rec call_split e = match e with
        | Call (f, args) -> (f, args)
        | _ -> (e,[]) in
      let etype = lexp_whnf (check ctx e) ctx meta_ctx in
      let it, aargs = call_split etype in
      (match lexp_whnf it ctx meta_ctx, aargs with
       | Inductive (_, _, fargs, constructors), aargs ->
          let rec mksubst s fargs aargs =
            match fargs, aargs with
            | [], [] -> s
            | _farg::fargs, (_ak, aarg)::aargs
              (* We don't check aarg's type, because we assume that `check`
               * returns a valid type.  *)
              -> mksubst (S.cons aarg s) fargs aargs
            | _,_ -> (U.msg_error "TC" l
                                 "Wrong arg number to inductive type!"; s) in
          let s = mksubst S.identity fargs aargs in
          SMap.iter
            (fun name (l, vdefs, branch)
             -> let fieldtypes = SMap.find name constructors in
               let rec mkctx ctx s vdefs fieldtypes =
                 match vdefs, fieldtypes with
                 | [], [] -> ctx
                 (* FIXME: If ak is Aerasable, make sure the var only
                  * appears in type annotations.  *)
                 | (ak, vdef)::vdefs, (ak', vdef', ftype)::fieldtypes
                   -> mkctx (DB.lexp_ctx_cons ctx 0
                                             vdef Variable (mkSusp ftype s))
                           (S.cons (Var ((match vdef with Some vd -> vd
                                                        | None -> (l, "_")),
                                         0)) s)
                           vdefs fieldtypes
                 | _,_ -> (U.msg_error "TC" l
                                      "Wrong number of args to constructor!";
                          ctx) in
               let nctx = mkctx ctx s vdefs fieldtypes in
               assert_type branch ret (check nctx branch))
            branches;
          (match default with
           | Some (v, d)
             -> assert_type d (mkSusp ret (S.shift 1))
                           (check (DB.lctx_extend ctx v (LetDef e) etype) d)
           | _ -> ())
       | _,_ -> U.msg_error "TC" l "Case on a non-inductive type!");
      ret
  | Cons (t, (_, name))
    -> (match lexp_whnf t ctx meta_ctx with
       | Inductive (l, _, fargs, constructors) as it
         -> let fieldtypes = SMap.find name constructors in
           let rec indtype fargs start_index =
             match fargs with
             | [] -> []
             | (ak, vd, _)::fargs -> (ak, Var (vd, start_index))
                                    :: indtype fargs (start_index - 1) in
           let rec fieldargs fieldtypes =
             match fieldtypes with
             | [] -> Call (it, indtype fargs (List.length fieldtypes
                                             + List.length fargs - 1))
             | (ak, vd, ftype) :: fieldtypes
               -> Arrow (ak, vd, ftype, lexp_location ftype,
                                       fieldargs fieldtypes) in
           let rec buildtype fargs =
             match fargs with
             | [] -> fieldargs fieldtypes
             | (ak, ((l,_) as vd), atype) :: fargs
               -> Arrow (P.Aerasable, Some vd, atype, l,
                        buildtype fargs) in
           buildtype fargs
       | _ -> (U.msg_error "TC" (lexp_location e)
                          "Cons of a non-inductive type!";
              B.type_int))
  | Metavar (idx, s, _, t)
    -> try check ctx (push_susp (L.VMap.find idx meta_ctx) s)
      with Not_found -> t

(*********** Type erasure, before evaluation.  *****************)

let rec erase_type (lxp: L.lexp): E.elexp =

    match lxp with
        | L.Imm(s)          -> E.Imm(s)
        | L.Builtin(v, _)   -> E.Builtin(v)
        | L.Var(v)          -> E.Var(v)
        | L.Cons(_, s)      -> E.Cons(s)

        | L.Lambda (P.Aerasable, _, _, body) ->
          (* The var shouldn't appear in body, basically, but we need
           * to adjust the debruijn indices of other vars, hence the subst.  *)
          erase_type (L.push_susp body (S.substitute Builtin.type0))
        | L.Lambda (_, vdef, _, body) ->
          E.Lambda (vdef, erase_type body)

        | L.Let(l, decls, body)       ->
            E.Let(l, (clean_decls decls), (erase_type body))

        | L.Call(fct, args) ->
            E.Call((erase_type fct), (filter_arg_list args))

        | L.Case(l, target, _, cases, default) ->
            E.Case(l, (erase_type target), (clean_map cases),
                                         (clean_maybe default))

        | L.Susp(l, s)                -> erase_type (L.push_susp l s)

        (* To be thrown out *)
        | L.Arrow _                   -> E.Type
        | L.SortLevel _               -> E.Type
        | L.Sort _                    -> E.Type
        (* Still useful to some extent.  *)
        | L.Inductive(l, label, _, _) -> E.Inductive(l, label)

and filter_arg_list lst =
    let rec filter_arg_list lst acc =
        match lst with
            | (kind, lxp)::tl ->
                let acc = if kind != P.Aerasable then
                    (erase_type lxp)::acc else acc in
                        filter_arg_list tl acc
            | [] -> List.rev acc in
        filter_arg_list lst []

and clean_decls decls =
   List.map (fun (v, lxp, _) -> (v, (erase_type lxp))) decls

and clean_maybe lxp =
    match lxp with
        | Some (v, lxp) -> Some (v, erase_type lxp)
        | None -> None

and clean_map cases =
    let clean_arg_list lst =
        let rec clean_arg_list lst acc =
            match lst with
                | (kind, var)::tl ->
                    let acc = if kind != P.Aerasable then
                        var::acc else acc in
                            clean_arg_list tl acc
                | [] -> List.rev acc in
        clean_arg_list lst [] in

    SMap.mapi (fun key (l, args, expr) ->
        (l, (clean_arg_list args), (erase_type expr))) cases


(* Custom type to make trace uniform between lparse and eval *)
type pexporlexp =
  | Pexp of P.pexp
  | Elexp of E.elexp


let pol_string xp = match xp with
  | Pexp p -> P.pexp_string p
  | Elexp e -> E.elexp_string e

let pol_name xp = match xp with
  | Pexp p -> P.pexp_name p
  | Elexp e -> E.elexp_name e<|MERGE_RESOLUTION|>--- conflicted
+++ resolved
@@ -135,7 +135,6 @@
  * but only on *types*.  If you must use it on code, be sure to use its
  * return value as little as possible since WHNF will inherently introduce
  * call-by-name behavior.  *)
-<<<<<<< HEAD
 let lexp_whnf e (ctx : DB.lexp_context) meta_ctx : lexp =
   let rec lexp_whnf e (ctx : DB.lexp_context) : lexp =
   Debug_fun.do_debug (fun () ->
@@ -147,10 +146,6 @@
       prerr_endline ("[StackTrace] ------------------------------------------");
       ());
   match e with
-  (* | Let (_, defs, body) -> FIXME!!  Need recursive substitutions!  *)
-=======
-let rec lexp_whnf e (ctx : DB.lexp_context) = match e with
->>>>>>> 31c63489
   | Var v -> (match lookup_value ctx v with
              | None -> e
              (* We can do this blindly even for recursive definitions!
@@ -194,13 +189,10 @@
      (match e' with
       | Cons (_, (_, name)) -> reduce name []
       | Call (Cons (_, (_, name)), aargs) -> reduce name aargs
-<<<<<<< HEAD
-      | _ -> Case (l, e', rt, branches, default))
+      | _ -> Case (l, e, rt, branches, default))
   | Metavar (idx, s, _, _)
     -> (try lexp_whnf (mkSusp (L.VMap.find idx meta_ctx) s) ctx
       with Not_found -> e)
-=======
-      | _ -> Case (l, e, rt, branches, default))
 
   (* FIXME:
    * - This should be correct, but requires improvements in conv_p
@@ -211,7 +203,6 @@
    * | Let (l, defs, body)
    *   -> push_susp body (lexp_defs_subst l S.identity defs) *)
 
->>>>>>> 31c63489
   | e -> e
 
   in lexp_whnf e ctx
