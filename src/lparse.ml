--- conflicted
+++ resolved
@@ -550,21 +550,8 @@
                let larg = _lexp_p_check parg arg_type ctx i in
                handle_fun_args ((ak, larg) :: largs) sargs
                                (L.mkSusp ret_type (S.substitute larg))
-<<<<<<< HEAD
-           | e -> Debug_fun.do_debug
-                   (fun () ->
-                     print_endline ("<>explicit arg : "
-                                    ^ Fmt_lexp.string_of_lxp ltp);
-                     print_endline ("<>explicit res : "
-                                    ^ Fmt_lexp.string_of_lxp e);
-                     ());
-                 lexp_fatal (sexp_location sarg)
-                            ("Explicit-implicit arg `" ^ aname
-                       ^ "` to non-function (type = " ^ lexp_to_str ltp ^ ")"))
-=======
            | _ -> lexp_fatal (sexp_location sarg)
-                            ("Explicit arg `" ^ aname ^ "` to non-function (type = " ^ lexp_string ltp ^ ")"))
->>>>>>> e612a4c9
+                            ("Explicit-implicit arg `" ^ aname ^ "` to non-function (type = " ^ lexp_string ltp ^ ")"))
       | sarg :: sargs
         (*  Process Argument *)
         -> (match OL.lexp_whnf ltp (ectx_to_lctx ctx) meta_ctx with
@@ -581,14 +568,8 @@
             lexp_print t; print_string "\n";
             print_lexp_ctx (ectx_to_lctx ctx);
             lexp_fatal (sexp_location sarg)
-<<<<<<< HEAD
-                       ("Explicit arg `" ^ sexp_to_str sarg
-                        ^ "` to non-function (type = "
-                        ^ lexp_to_str ltp ^ ")")) in
-=======
                        ("Explicit arg `" ^ sexp_string sarg
                         ^ "` to non-function (type = " ^ lexp_string ltp ^ ")")) in
->>>>>>> e612a4c9
 
     let handle_funcall () =
       (* Here we use lexp_whnf on actual code, but it's OK
