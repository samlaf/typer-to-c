(*
 *      Typer Compiler
 *
 * ---------------------------------------------------------------------------
 *
 *      Copyright (C) 2011-2016  Free Software Foundation, Inc.
 *
 *   Author: Pierre Delaunay <pierre.delaunay@hec.ca>
 *   Keywords: languages, lisp, dependent types.
 *
 *   This file is part of Typer.
 *
 *   Typer is free software; you can redistribute it and/or modify it under the
 *   terms of the GNU General Public License as published by the Free Software
 *   Foundation, either version 3 of the License, or (at your option) any
 *   later version.
 *
 *   Typer is distributed in the hope that it will be useful, but WITHOUT ANY
 *   WARRANTY; without even the implied warranty of MERCHANTABILITY or FITNESS
 *   FOR A PARTICULAR PURPOSE.  See the GNU General Public License for
 *   more details.
 *
 *   You should have received a copy of the GNU General Public License along
 *   with this program.  If not, see <http://www.gnu.org/licenses/>.
 *
 * ---------------------------------------------------------------------------
 *
 *      Description:
 *          parse pexp expression into lexp
 *
 * --------------------------------------------------------------------------- *)

open Util
open Fmt

open Prelexer
open Lexer

open Sexp
open Pexp
open Lexp

open Env
open Debruijn
module DB = Debruijn
module EV = Eval

open Grammar
module BI = Builtin

module Unif = Unification

module OL = Opslexp
module EL = Elexp

(* Shortcut => Create a Var *)
let make_var name index loc =
    mkVar (((loc, name), index))

(* dummies *)
let dloc = dummy_location

let _global_lexp_ctx = ref make_elab_context
let _parsing_internals = ref false
let btl_folder = ref "./btl/"

let warning = msg_warning "LPARSE"
let error = msg_error "LPARSE"
let fatal = msg_fatal "LPARSE"

(* Print Lexp name followed by the lexp in itself, finally throw an exception *)
let debug_message error_type type_name type_string loc expr message =
  EV.debug_messages error_type loc
    message [
      (type_name expr) ^ ": " ^ (type_string expr);
    ]

let lexp_fatal   = debug_message fatal lexp_name lexp_string
let lexp_warning = debug_message warning lexp_name lexp_string
let lexp_error   = debug_message error lexp_name lexp_string
let pexp_fatal   = debug_message fatal pexp_name pexp_string
let pexp_error   = debug_message error pexp_name pexp_string
let value_fatal  = debug_message fatal value_name value_string

(* :-( *)
let global_substitution = ref (empty_meta_subst, [])

(** Builtin Macros i.e, special forms.  *)
type sform_type =
  | Inferred of ltype
  | Checked
  | Lazy

type special_forms_map =
  (elab_context -> location -> sexp list -> ltype option
   -> (lexp * sform_type)) SMap.t

let special_forms : special_forms_map ref = ref SMap.empty
let type_special_form = BI.new_builtin_type "Special-Form" type0

let add_special_form (name, func) =
  BI.add_builtin_cst name (mkBuiltin ((dloc, name), type_special_form, None));
  special_forms := SMap.add name func (!special_forms)

let get_special_form name =
  SMap.find name (!special_forms)


(* The prefix `elab_check_` is used for functions which do internal checking
 * (i.e. errors signalled here correspond to internal errors rather than
 * to errors in the user's code).  *)

let elab_check_sort (ctx : elab_context) lsort var ltp =
  let meta_ctx, _ = !global_substitution in
  match (try OL.lexp_whnf lsort (ectx_to_lctx ctx) meta_ctx
         with e ->
           print_string "Exception during whnf of ";
           lexp_print lsort;
           print_string "\n";
           raise e) with
  | Sort (_, _) -> () (* All clear!  *)
  | _ -> let lexp_string e = lexp_string (L.clean meta_ctx e) in
        let typestr = lexp_string ltp ^ " : " ^ lexp_string lsort in
        match var with
        | None -> lexp_error (lexp_location ltp) ltp
                            ("`" ^ typestr ^ "` is not a proper type")
        | Some (l, name)
          -> lexp_error l ltp
                       ("Type of `" ^ name ^ "` is not a proper type: "
                        ^ typestr)

let elab_check_proper_type (ctx : elab_context) ltp var =
  let meta_ctx, _ = !global_substitution in
  try elab_check_sort ctx (OL.check meta_ctx (ectx_to_lctx ctx) ltp) var ltp
  with e -> print_string "Exception while checking type `";
           lexp_print ltp;
           (match var with
            | None -> ()
            | Some (_, name)
              -> print_string ("` of var `" ^ name ^"`\n"));
           print_lexp_ctx (ectx_to_lctx ctx);
           raise e

let elab_check_def (ctx : elab_context) var lxp ltype =
  let lctx = ectx_to_lctx ctx in
  let loc = lexp_location lxp in

  let meta_ctx, _ = !global_substitution in
  let lexp_string e = lexp_string (L.clean meta_ctx e) in
  let ltype' = try OL.check meta_ctx lctx lxp
    with e ->
      lexp_error loc lxp "Error while type-checking";
      print_lexp_ctx (ectx_to_lctx ctx);
      raise e in
  if (try OL.conv_p meta_ctx (ectx_to_lctx ctx) ltype ltype'
      with e
           -> print_string ("Exception while conversion-checking types:\n");
             lexp_print ltype;
             print_string (" and ");
             lexp_print ltype';
             print_string ("\n");
             lexp_error loc lxp
                        ("Exception while conversion-checking types "
                         ^ lexp_string ltype ^ " and " ^ lexp_string ltype');
             raise e)
  then
    elab_check_proper_type ctx ltype (Some var)
  else
    (EV.debug_messages fatal loc "Type check error: ¡¡ctx_define error!!" [
      lexp_string lxp ^ " !: " ^ lexp_string ltype;
      "                    because";
      lexp_string ltype' ^ " != " ^ lexp_string ltype])

let ctx_extend (ctx: elab_context) (var : vdef option) def ltype =
  elab_check_proper_type ctx ltype var;
  ectx_extend ctx var def ltype

let ctx_define (ctx: elab_context) var lxp ltype =
  elab_check_def ctx var lxp ltype;
  env_extend ctx var (LetDef lxp) ltype

let ctx_define_rec (ctx: elab_context) decls =
  let nctx = ectx_extend_rec ctx decls in
  let _ = List.fold_left (fun n (var, lxp, ltp)
                          -> elab_check_proper_type
                              nctx (push_susp ltp (S.shift n)) (Some var);
                            n - 1)
                         (List.length decls)
                         decls in
  let _ = List.fold_left (fun n (var, lxp, ltp)
                          -> elab_check_def nctx var lxp
                                           (push_susp ltp (S.shift n));
                            n - 1)
                         (List.length decls)
                         decls in
  nctx

(*  The main job of lexp (currently) is to determine variable name (index)
 *  and to regroup type specification with their variable
 *
 *  elab_context is composed of two environment: senv and env.
 *  the senv environment is used to find the correct debruijn index
 *  while the env environment is used to save variable information.
 *  the env environment look a lot like the runtime environment that will be
 *  used in the eval section.
 *
 *  While most of the time senv and env will be synchronised it is
 *  possible for env to hold more variables than senv since senv is a map
 *  which does not allow multiple definition while env does.
 *
 *)

(*
 *      Type Inference
 * --------------------- *)
(* Parsing a Pexp into an Lexp is really "elaboration", i.e. it needs to
 * infer the types and perform macro-expansion.
 *
 * More specifically, we do it with 2 mutually recursive functions:
 * - `check` takes a Pexp along with its expected type and return an Lexp
 *   of that type (hopefully)
 * - `infer` takes a Pexp and infers its type (which it returns along with
 *   the Lexp).
 * This is the idea of "bidirectional type checking", which minimizes
 * the amount of "guessing" and/or annotations.  Since we infer types anyway
 * it doesn't really reduce the amount of type annotations for us, but it
 * reduces the amount of inference and checking, i.e. it reduces the number of
 * metavars we create/instantiate/dereference as well as the number of call to
 * the unification algorithm.
 * Basically guessing/annotations is only needed at those few places where the
 * code is not fully-normalized, which in normal programs is only in "let"
 * definitions.
 *)


let newMetavar l name t =
  let meta = Unif.create_metavar () in
  mkMetavar (meta, S.Identity, (l, name), t)

let newMetalevel () =
  newMetavar Util.dummy_location "l" (mkSort (dummy_location, StypeLevel))

let newMetatype loc = newMetavar loc "t" (newMetalevel ())

(* Functions used when we need to return some lexp/ltype but
 * an error makes it impossible to return "the right one".  *)
let mkDummy_type loc = newMetatype loc
let mkDummy_check loc t = newMetavar loc "dummy" t
let mkDummy_infer loc =
  let t = newMetatype loc in (mkDummy_check loc t, t)

let rec infer (p : pexp) (ctx : elab_context): lexp * ltype =

    let tloc = pexp_location p in

    (* Save current trace in a global variable.  If an error occur,
       we will be able to retrieve the most recent trace and context.  *)
    _global_lexp_ctx := ctx;

    match p with
    (* Block/String/Integer/Float.  *)
    | Pimm v
      -> (mkImm (v),
         match v with
         | Integer _ -> DB.type_int
         | Float _   -> DB.type_float
         | String _  -> DB.type_string;
         | _ -> pexp_error tloc p "Could not find type";
               mkDummy_type tloc)

    | Pbuiltin (l,name)
      -> (try SMap.find name (! BI.lmap)
         with Not_found
              -> pexp_error l p ("Unknown builtin `" ^ name ^ "`");
                mkDummy_infer l)

    (* Symbol i.e identifier.  *)
    | Pvar (loc, name)
      -> (try
           let idx = senv_lookup name ctx in
           let lxp = make_var name idx loc in

           (* Search type.  *)
           let ltp = env_lookup_type ctx ((loc, name), idx) in
           lxp, ltp

         with Not_found ->
           (pexp_error loc p ("The variable: `" ^ name ^ "` was not declared");
            mkDummy_infer loc))

    (* Let, Variable declaration + local scope.  *)
    | Plet (loc, decls, body)
      -> let declss, nctx = lexp_p_decls decls ctx in
        let bdy, ltp = infer body nctx in
        let s = List.fold_left (OL.lexp_defs_subst loc) S.identity declss in
        (lexp_let_decls declss bdy nctx),
        mkSusp ltp s

    (* ------------------------------------------------------------------ *)
    | Parrow (kind, ovar, tp, loc, expr)
      -> let ltp = infer_type tp ctx ovar in
        let nctx = ectx_extend ctx ovar Variable ltp in

        let lxp = infer_type expr nctx None in

        let v = mkArrow(kind, ovar, ltp, tloc, lxp) in
        v, type0

    | Pinductive (label, formal_args, ctors)
      -> let nctx = ref ctx in
        (* (arg_kind * pvar * pexp option) list *)
        let formal = List.map (fun (kind, var, opxp)
                               -> let ltp = match opxp with
                                   | Some pxp -> let (l,_) = infer pxp !nctx in l
                                   | None -> let (l,_) = var in newMetatype l in

                                 nctx := env_extend !nctx var Variable ltp;
                                 (kind, var, ltp))
                              formal_args in

        let nctx = !nctx in
        let ltp = List.fold_left (fun tp (kind, v, ltp)
                                  -> (mkArrow (kind, Some v, ltp, tloc, tp)))
                                 (* FIXME: See OL.check for how to
                                  * compute the real target sort
                                  * (not always type0).  *)
                                 type0 (List.rev formal) in

        let map_ctor = lexp_parse_inductive ctors nctx in
        let v = mkInductive(tloc, label, formal, map_ctor) in
        v, ltp

    (* This case can be inferred.  *)
    | Plambda (kind, var, Some ptype, body)
      -> let ltp = infer_type ptype ctx (Some var) in

        let nctx = env_extend ctx var Variable ltp in
        let lbody, lbtp = infer body nctx in

        let lambda_type = mkArrow (kind, Some var, ltp, tloc, lbtp) in
        mkLambda(kind, var, ltp, lbody), lambda_type

<<<<<<< HEAD
    | Pcall (fname, args) -> infer_call fname args ctx
=======
    | Pcall (func, args)
      -> let (f, t) as ft = infer func ctx in
        let meta_ctx, _ = !global_substitution in
        if (OL.conv_p meta_ctx (ectx_to_lctx ctx) t type_special_form) then
          parse_special_form ctx f args None
        else if (OL.conv_p meta_ctx (ectx_to_lctx ctx) t
                           (BI.get_predef "Macro" ctx)) then
          let t = newMetatype (pexp_location func) in
          let lxp = handle_macro_call ctx f args t in
          (lxp, t)
        else
          infer_call ctx ft args
>>>>>>> f19ead0d

    | Phastype (_, pxp, ptp)
      -> let ltp = infer_type ptp ctx None in
        (check pxp ltp ctx, ltp)

    | (Plambda _ | Pcase _ | Pmetavar _)
      -> let t = newMetatype (pexp_location p) in
        let lxp = check p t ctx in
        (lxp, t)

and parse_special_form ctx f args ot =
  let loc = lexp_location f in
  let meta_ctx, _ = !global_substitution in
  match OL.lexp_whnf f (ectx_to_lctx ctx) meta_ctx with
  | Builtin ((_, name), _, _) ->
     (* Special form.  *)
     let (e, ot') = (get_special_form name) ctx loc args None in
     (* `ot` is None if we're inferring and `Some t` if we're checking.  *)
     (match (ot, ot') with
      | (Some t, Checked) -> (e, t)
      | _ -> let inferred_t = match ot' with
              | Inferred t -> t
              | _ -> let meta_ctx, _ = !global_substitution in
                    OL.get_type meta_ctx (ectx_to_lctx ctx) e in
            match ot with
            | None -> (e, inferred_t)
            | Some t -> let e = check_inferred ctx e inferred_t t in
                       (e, t))
     
  | _ -> lexp_error loc f ("Unknown special-form: " ^ lexp_string f);
        let t = newMetatype loc in
        (newMetavar loc "<dummy>" t, t)

(* Make up an argument of type `t` when none is provided.  *)
and get_implicit_arg ctx loc name t =
  (* lookup default attribute of t.  *)
  match
    try (* FIXME: We shouldn't hard code as popular a name as `default`.  *)
      let pidx, pname = (senv_lookup "default" ctx), "default" in
      let default = Var ((dloc, pname), pidx) in
      get_attribute ctx loc [default; t]
    with Not_found -> None with
  | Some attr
    -> (* FIXME: The `default` attribute table shouldn't contain elements of
       * type `Macro` but elements of type `something -> Sexp`.
       * The point of the `Macro` type is to be able to distinguish
       * a macro call from a function call, but here, we have no need
       * to distinguish two cases.
       * Better yet: let's not do any table lookup here.  Instead,
       * call a `default-arg-filler` function, implemented in Typer,
       * just like `expand_macro_` function.  That one can then look
       * things up in a table and/or do anything else it wants.  *)
     let v = lexp_expand_macro attr [] ctx t in

     (* get the sexp returned by the macro *)
     let lsarg = match v with
       | Vsexp (sexp) -> sexp
       | _ -> value_fatal loc v "default attribute should return a sexp" in

     (* lparse the argument *)
     let parg = pexp_parse lsarg in
     check parg t ctx
  | None -> newMetavar loc name t

(* Build the list of implicit arguments to instantiate.  *)
and instantiate_implicit e t ctx =
  let (meta_ctx, _) = !global_substitution in
  let rec instantiate t args =
    match OL.lexp_whnf t (ectx_to_lctx ctx) meta_ctx with
    | Arrow ((Aerasable | Aimplicit) as ak, v, t1, _, t2)
      -> let arg = get_implicit_arg
                    ctx (lexp_location e)
                    (match v with Some (_, name) -> name | _ -> "v")
                    t1 in
        instantiate (mkSusp t2 (S.substitute arg)) ((ak, arg)::args)
    | _ -> (mkCall (e, List.rev args), t)
  in instantiate t []

and infer_type pexp ectx var =
  (* We could also use lexp_check with an argument of the form
   * Sort (?s), but in most cases the metavar would be allocated
   * unnecessarily.  *)
  let t, s = infer pexp ectx in
  (let meta_ctx, _ = !global_substitution in
   match OL.lexp_whnf s (ectx_to_lctx ectx) meta_ctx with
   | Sort (_, _) -> () (* All clear!  *)
   | _ ->
      (* FIXME: Here we rule out TypeLevel/TypeOmega.  *)
      match Unif.unify (mkSort (lexp_location s, Stype (newMetalevel ()))) s
                       (ectx_to_lctx ectx) meta_ctx with
      | (None | Some (_, _::_))
        -> (let lexp_string e = lexp_string (L.clean meta_ctx e) in
           let typestr = lexp_string t ^ " : " ^ lexp_string s in
           match var with
           | None -> lexp_error (lexp_location t) t
                               ("`" ^ typestr ^ "` is not a proper type")
           | Some (l, name)
             -> lexp_error l t
                          ("Type of `" ^ name ^ "` is not a proper type: "
                           ^ typestr))
      | Some subst -> global_substitution := subst);
  t

and lexp_let_decls declss (body: lexp) ctx =
  List.fold_right (fun decls lxp -> mkLet (dloc, decls, lxp))
                  declss body

and check (p : pexp) (t : ltype) (ctx : elab_context): lexp =

    let tloc = pexp_location p in

    (* Safe current trace in a global variable. If an error occur,
       we will be able to retrieve the most recent trace and context *)
    _global_lexp_ctx := ctx;

    let unify_with_arrow lxp kind var aty subst =
      let body = newMetatype tloc in
      let arg = match aty with
        | None -> newMetatype tloc
        | Some laty -> laty in
      let l, _ = var in
      let arrow = mkArrow (kind, Some var, arg, l, body) in
      match Unif.unify arrow lxp (ectx_to_lctx ctx) subst with
      | None       -> lexp_error tloc lxp ("Type " ^ lexp_string lxp
                                          ^ " and "
                                          ^ lexp_string arrow
                                          ^ " does not match");
                     (mkDummy_type l, mkDummy_type l)
      | Some (_, (t1,t2)::_)
        -> lexp_error tloc lxp ("Types `" ^ lexp_string t1
                               ^ " and "
                               ^ lexp_string t2
                               ^ " do not match");
          (mkDummy_type l, mkDummy_type l)
      | Some subst -> global_substitution := subst; arg, body

    in
    let infer_lambda_body kind var def_arg_type body subst =
      (* Check argument type annotation, if any.  *)
      let def_arg_type = match def_arg_type with
        | Some def_arg_type
          -> Some (infer_type def_arg_type ctx (Some var))
        | _ -> None in

      (* Read var type from the provided type *)
      let meta_ctx, _ = !global_substitution in
      let given_arg_type, given_body_type =
        match OL.lexp_whnf t (ectx_to_lctx ctx) meta_ctx with
        | Arrow(kind, _, ltp, _, lbtp)
          -> (match def_arg_type with
             | None -> ()
             | Some def_arg_type
               -> if not (OL.conv_p meta_ctx (ectx_to_lctx ctx) def_arg_type ltp) then
                   lexp_error (lexp_location def_arg_type) def_arg_type
                              ("Type mismatch!  Context expected `"
                               ^ lexp_string ltp ^ "`"));
            ltp, lbtp
        | lxp -> unify_with_arrow lxp kind var def_arg_type subst in

      let nctx = env_extend ctx var Variable given_arg_type in
      let lbody = check body given_body_type nctx in
      mkLambda (kind, var, given_arg_type, lbody)

    in
    let subst, _ = !global_substitution in
    match p with
    | Plambda (kind, var, def_arg_type, body)
      -> infer_lambda_body kind var def_arg_type body subst

    | Pcase (loc, target, branches)
      -> check_case t (loc, target, branches) ctx

    | Pcall (func, args)
      -> let (f, ft) = infer func ctx in
        let meta_ctx, _ = !global_substitution in
        if (OL.conv_p meta_ctx (ectx_to_lctx ctx) ft type_special_form) then
          let (e, _) = parse_special_form ctx f args (Some t) in e
        else if (OL.conv_p meta_ctx (ectx_to_lctx ctx) ft
                           (BI.get_predef "Macro" ctx)) then
          handle_macro_call ctx f args t
        else
          let (e, inferred_t) = infer_call ctx (f, ft) args in
          check_inferred ctx e inferred_t t

    | Pmetavar (l,"") -> newMetavar l "v" t
    | Pmetavar (l, name)
      -> pexp_error l p "Named metavars not supported (yet)";
        newMetavar l name t

    | _ -> infer_and_check p ctx t

and infer_and_check pexp ctx t =
  let (e, inferred_t) = infer pexp ctx in
  check_inferred ctx e inferred_t t

(* This is a crucial function: take an expression `e` of type `inferred_t
 * and convert it into something of type `t`.  Currently the only conversion
 * we use is to instantiate implicit arguments when needed, but we could/should
 * do lots of other things.  *)
and check_inferred ctx e inferred_t t =
  let subst, _ = !global_substitution in
  let (e, inferred_t) = match OL.lexp_whnf t (ectx_to_lctx ctx) subst with
    | Arrow ((Aerasable | Aimplicit), _, _, _, _)
      -> (e, inferred_t)
    | _ -> instantiate_implicit e inferred_t ctx in
  (match Unif.unify inferred_t t (ectx_to_lctx ctx) subst with
   | None
     -> lexp_error (lexp_location e) e
                  ("Type mismatch!  Context expected `"
                   ^ lexp_string t ^ "` but expression has type `"
                   ^ lexp_string inferred_t ^ "`")
   | Some (_, (t1,t2)::_)
     -> lexp_error (lexp_location e) e
                  ("Type mismatch!  Context expected `"
                   ^ lexp_string t2 ^ "` but expression has type `"
                   ^ lexp_string t1 ^ "`")
   | Some subst -> global_substitution := subst);
  e

(* Lexp.case can sometimes be inferred, but we prefer to always check.  *)
and check_case rtype (loc, target, ppatterns) ctx =
    (* FIXME: check if case is exhaustive  *)
    (* Helpers *)

  let pat_string p = sexp_string (pexp_u_pat p) in

    let uniqueness_warn pat =
      warning (pexp_pat_location pat)
              ("Pattern " ^ pat_string pat
               ^ " is a duplicate.  It will override previous pattern.") in

    let check_uniqueness pat name map =
      if SMap.mem name map then uniqueness_warn pat in

    (* get target and its type *)
    let tlxp, tltp = infer target ctx in
    let meta_ctx, _ = !global_substitution in
    (* FIXME: We need to be careful with whnf: while the output is "equivalent"
     * to the input, it's not necessarily as readable/efficient.
     * So try to reuse the "non-whnf" form whenever possible.  *)
    let call_split e = match (OL.lexp_whnf e (ectx_to_lctx ctx) meta_ctx) with
      | Call (f, args) -> (f, args)
      | _ -> (e,[]) in
    let it, targs = call_split tltp in
    let constructors = match OL.lexp_whnf it (ectx_to_lctx ctx) meta_ctx with
      | Inductive (_, _, fargs, constructors)
        -> assert (List.length fargs = List.length targs);
          constructors
      | _ -> lexp_error (pexp_location target) tlxp
                       ("Can't `case` on objects of this type: "
                        ^ lexp_string tltp);
            SMap.empty in

    (*  Read patterns one by one *)
    let fold_fun (lbranches, dflt) (pat, pexp) =

      let add_default v =
        (if dflt != None then uniqueness_warn pat);
        let nctx = ctx_extend ctx v Variable tltp in
        let rtype' = mkSusp rtype (S.shift (M.length (ectx_to_lctx nctx)
                                            - M.length (ectx_to_lctx ctx))) in
        let lexp = check pexp rtype' nctx in
        lbranches, Some (v, lexp) in

      let add_branch pctor pargs =
        let loc = pexp_location pctor in
        let lctor, ct = infer pctor ctx in
        let meta_ctx, _ = !global_substitution in
        match OL.lexp_whnf lctor (ectx_to_lctx ctx) meta_ctx with
        | Cons (it', (_, cons_name))
          -> let _ = match Unif.unify it' it (ectx_to_lctx ctx) meta_ctx with
              | (None | Some (_, _::_))
                -> lexp_error loc lctor
                             ("Expected pattern of type `"
                              ^ lexp_string it ^ "` but got `"
                              ^ lexp_string it' ^ "`")
              | Some subst -> global_substitution := subst in
            let _ = check_uniqueness pat cons_name lbranches in
            let cargs
              = try SMap.find cons_name constructors
                with Not_found
                     -> lexp_error loc lctor
                                  ("`" ^ (lexp_string it)
                                   ^ "` does not have a `"
                                   ^ cons_name ^ "` constructor");
                       [] in

            let subst = List.fold_left (fun s (_, t) -> S.cons t s)
                                        S.identity targs in
            let rec make_nctx ctx   (* elab context.  *)
                              s     (* Pending substitution.  *)
                              pargs (* Pattern arguments.  *)
                              cargs (* Constructor arguments.  *)
                              pe    (* Pending explicit pattern args.  *)
                              acc = (* Accumulated reult.  *)
              match (pargs, cargs) with
              | (_, []) when not (SMap.is_empty pe)
                -> let pending = SMap.bindings pe in
                  pexp_error loc pctor
                             ("Explicit pattern args `"
                              ^ String.concat ", " (List.map (fun (l, _) -> l)
                                                             pending)
                              ^ "` have no matching fields");
                  make_nctx ctx s pargs cargs SMap.empty acc
              | [], [] -> ctx, List.rev acc
              | (_, pat)::_, []
                -> lexp_error loc lctor
                             "Too many pattern args to the constructor";
                  make_nctx ctx s [] [] pe acc
              | (_, Ppatcons (p, _))::pargs, cargs
                -> lexp_error (pexp_location p) lctor
                             "Nested patterns not supported!";
                  make_nctx ctx s pargs cargs pe acc
              | (_, (ak, Some (_, fname), fty)::cargs)
                   when SMap.mem fname pe
                -> let var = SMap.find fname pe in
                  let nctx = ctx_extend ctx var Variable (mkSusp fty s) in
                  make_nctx nctx (ssink (maybev var) s) pargs cargs
                            (SMap.remove fname pe)
                            ((ak, var)::acc)
              | ((ef, fpat)::pargs, (ak, _, fty)::cargs)
                   when (match (ef, ak) with
                         | (Some (_, "_"), _) | (None, Aexplicit) -> true
                         | _ -> false)
                -> let var = match fpat with Ppatsym v -> Some v | _ -> None in
                  let nctx = ctx_extend ctx var Variable (mkSusp fty s) in
                  make_nctx nctx (ssink (maybev var) s) pargs cargs pe
                            ((ak, var)::acc)
              | ((Some (l, fname), fpat)::pargs, cargs)
                -> let var = match fpat with Ppatsym v -> Some v | _ -> None in
                  if SMap.mem fname pe then
                    pexp_error l pctor
                               ("Duplicate explicit field `" ^ fname ^ "`");
                  make_nctx ctx s pargs cargs (SMap.add fname var pe) acc
              | pargs, (ak, fname, fty)::cargs
                -> let nctx = ctx_extend ctx None Variable (mkSusp fty s) in
                  if ak = Aexplicit then
                    pexp_error loc pctor
                               ("Missing pattern for normal field"
                                ^ (match fname with Some (_,n) -> " `" ^ n ^ "`"
                                                  | _ -> ""));
                  make_nctx nctx (ssink vdummy s) pargs cargs pe
                            ((ak, None)::acc) in
            let nctx, fargs = make_nctx ctx subst pargs cargs SMap.empty [] in
            let rtype' = mkSusp rtype
                                (S.shift (M.length (ectx_to_lctx nctx)
                                          - M.length (ectx_to_lctx ctx))) in
            let lexp = check pexp rtype' nctx in
            SMap.add cons_name (loc, fargs, lexp) lbranches,
            dflt
        (* FIXME: is `ct` is Special-Form or Macro, pass pargs to it
         * and try again with the result.  *)
        | _ -> lexp_error loc lctor "Not a constructor"; lbranches, dflt
      in

      match pat with
      | Ppatany _ -> add_default None
      | Ppatsym ((_, name) as var)
        -> (try let idx = senv_lookup name ctx in
               let meta_ctx, _ = !global_substitution in
               match OL.lexp_whnf (mkVar (var, idx))
                                  (ectx_to_lctx ctx) meta_ctx with
               | Cons _         (* It's indeed a constructor!  *)
                 -> add_branch (Pvar var) []
               | _ -> add_default (Some var) (* A named default branch.  *)
           with Not_found -> add_default (Some var))

      | Ppatcons (pctor, pargs) -> add_branch pctor pargs in

    let (lpattern, dflt) =
        List.fold_left fold_fun (SMap.empty, None) ppatterns in

    mkCase (loc, tlxp, rtype, lpattern, dflt)

and handle_macro_call ctx func args t =
  let sxp = match lexp_expand_macro func args ctx t with
    | Vsexp (sxp) -> sxp
    | v -> value_fatal (lexp_location func) v
                      "Macros should return a Sexp" in

  let pxp = pexp_parse sxp in
  check pxp t ctx

(*  Identify Call Type and return processed call.  *)
and infer_call ctx (func, ltp) (sargs: sexp list) =
    let loc = lexp_location func in

    (*  Vanilla     : sqr is inferred and (lambda x -> x * x) is returned
     *  Macro       : sqr is returned
     *  Constructor : a constructor is returned
     *  Anonymous   : lambda                                                  *)

    let rec handle_fun_args largs sargs pending ltp =
      let meta_ctx, _ = !global_substitution in
      let ltp' = OL.lexp_whnf ltp (ectx_to_lctx ctx) meta_ctx in
      match sargs, ltp' with
      | _, Arrow (ak, Some (_, aname), arg_type, _, ret_type)
           when SMap.mem aname pending
        -> let sarg = SMap.find aname pending in
          let parg = pexp_parse sarg in
          let larg = check parg arg_type ctx in
          handle_fun_args ((ak, larg) :: largs) sargs
                          (SMap.remove aname pending)
                          (L.mkSusp ret_type (S.substitute larg))

      | (Node (Symbol (_, "_:=_"), [Symbol (_, aname); sarg])) :: sargs,
        Arrow (ak, _, arg_type, _, ret_type)
           when (aname = "_")
        (* Explicit-implicit argument.  *)
        -> let parg = pexp_parse sarg in
          let larg = check parg arg_type ctx in
          handle_fun_args ((ak, larg) :: largs) sargs pending
                          (L.mkSusp ret_type (S.substitute larg))

      | (Node (Symbol (_, "_:=_"), [Symbol (l, aname); sarg])) :: sargs,
        Arrow _
        -> if SMap.mem aname pending then
            sexp_error l ("Duplicate explicit arg `" ^ aname ^ "`");
          handle_fun_args largs sargs (SMap.add aname sarg pending) ltp

      | (Node (Symbol (_, "_:=_"), Symbol (l, aname) :: _)) :: sargs, _
        -> sexp_error l
                     ("Explicit arg `" ^ aname ^ "` to non-function "
                      ^ "(type = " ^ (lexp_string ltp) ^ ")");
          handle_fun_args largs sargs pending ltp

      (* Aerasable *)
      | _, Arrow ((Aerasable | Aimplicit) as ak, v, arg_type, _, ret_type)
           (* Don't instantiate after the last explicit arg: the rest is done,
            * when needed in infer_and_check (via instantiate_implicit).  *)
           when not (sargs = [] && SMap.is_empty pending)
        -> let larg = get_implicit_arg
                       ctx (match sargs with
                            | [] -> loc
                            | sarg::_ -> sexp_location sarg)
                       (match v with Some (_, name) -> name | _ -> "v")
                       arg_type in
          handle_fun_args ((ak, larg) :: largs) sargs pending
                          (L.mkSusp ret_type (S.substitute larg))
      | [], _
        -> (if not (SMap.is_empty pending) then
             let pending = SMap.bindings pending in
             let loc = match pending with
               | (_, sarg)::_ -> sexp_location sarg
               | _ -> assert false in
             lexp_error loc func
                        ("Explicit actual args `"
                         ^ String.concat ", " (List.map (fun (l, _) -> l)
                                                        pending)
                         ^ "` have no matching formal args"));
          largs, ltp

      | sarg :: sargs, Arrow (Aexplicit, _, arg_type, _, ret_type)
        -> let parg = pexp_parse sarg in
          let larg = check parg arg_type ctx in
          handle_fun_args ((Aexplicit, larg) :: largs) sargs pending
                          (L.mkSusp ret_type (S.substitute larg))

      | sarg :: sargs, t
        -> print_lexp_ctx (ectx_to_lctx ctx);
          lexp_fatal (sexp_location sarg) t
                     ("Explicit arg `" ^ sexp_string sarg
                      ^ "` to non-function (type = " ^ lexp_string ltp ^ ")") in

<<<<<<< HEAD
    let handle_funcall () =
      let largs, ret_type = handle_fun_args [] sargs SMap.empty ltp in
      mkCall (body, List.rev largs), ret_type in

    let handle_macro_call () =
      let sxp = match lexp_expand_macro body sargs ctx with
          | Vsexp(sxp) -> sxp
          (* Those are sexp converted by the eval function *)
          | Vint(i)    -> Integer(dloc, i)
          | Vstring(s) -> String(dloc, s)
          | Vfloat(f)  -> Float(dloc, f)
          | v          ->
            value_fatal loc v "Macro_ expects `(List Sexp) -> Sexp`" in

      let pxp = pexp_parse sxp in
        infer pxp ctx  in

    (* This is the builtin Macro type *)
    let macro_type = BI.get_predef "Macro" ctx in

    (* determine function type *)
    if (OL.conv_p meta_ctx (ectx_to_lctx ctx) ltp type_special_form) then
      match OL.lexp_whnf body (ectx_to_lctx ctx) meta_ctx with
      | Builtin ((_, name), _, _) ->
         (* Special form.  *)
         (* FIXME: Special forms like `##case_` and `##lambda_`
          * want to know the context's expected type.
          * Also, for `##_->_`, calling `check` would be algorithmically
          * expensive: a complexity of O(N²) for t₁ → t₂ ... → tₙ.  *)
         let e = (get_special_form loc name) ctx loc sargs in
         let meta_ctx, _ = !global_substitution in
         (* FIXME: We don't actually need to typecheck `e`, we just need
          * to find its type.  *)
         (e, OL.check meta_ctx (ectx_to_lctx ctx) e)

      | _ -> lexp_error loc body ("Unknown special-form: "
                                 ^ lexp_string body);
            let t = newMetatype () in
            (newMetavar loc "<dummy>" t, t)
    else if (OL.conv_p meta_ctx (ectx_to_lctx ctx) ltp macro_type) then
      handle_macro_call ()
    else
      handle_funcall ()
=======
    let largs, ret_type = handle_fun_args [] sargs SMap.empty ltp in
    mkCall (func, List.rev largs), ret_type
>>>>>>> f19ead0d

(*  Parse inductive type definition.  *)
and lexp_parse_inductive ctors ctx =

    let make_args (args:(arg_kind * pvar option * pexp) list) ctx
        : (arg_kind * vdef option * ltype) list =
        let rec loop args acc ctx =
            match args with
                | [] -> (List.rev acc)
                | hd::tl -> begin
                    match hd with
                    | (kind, var, exp) ->
                       let lxp = infer_type exp ctx var in
                       let nctx = ectx_extend ctx var Variable lxp in
                       loop tl ((kind, var, lxp)::acc) nctx
                  end in
        loop args [] ctx in

    List.fold_left
      (fun lctors ((_, name), args) ->
        SMap.add name (make_args args ctx) lctors)
      SMap.empty ctors

(* Macro declaration handling, return a list of declarations
 * to be processed *)
and lexp_expand_macro macro_funct sargs ctx t
  = lexp_expand_macro_ macro_funct sargs ctx (Some t) "expand_macro_"

and lexp_expand_dmacro macro_funct sargs ctx
  = lexp_expand_macro_ macro_funct sargs ctx None "expand_dmacro_"

and track_fv meta_ctx rctx lctx e =
  let (fvs, mvs) = OL.fv e in
  let nc = EV.not_closed rctx fvs in
  if nc = [] && not (VMap.is_empty mvs) then
    "metavars"
  else if nc = [] then
    "a bug"
  else let rec tfv i =
         let name = match Myers.nth i rctx with
                              | (Some n,_) -> n
                              | _ -> "<anon>" in
         match Myers.nth i lctx with
         | (o, _, LetDef e, _)
           -> let drop = i + 1 - o in
             if drop <= 0 then
               "somevars[" ^ string_of_int i ^ "-" ^ string_of_int o ^ "]"
             else
               name ^ " ("
               ^ track_fv meta_ctx
                          (Myers.nthcdr drop rctx)
                          (Myers.nthcdr drop lctx)
                          (L.clean meta_ctx e)
               ^ ")"
         | _ -> name
       in String.concat " " (List.map tfv nc)

and lexp_expand_macro_ macro_funct sargs ctx ot expand_fun : value_type =

  (* Build the function to be called *)
  let macro_expand = BI.get_predef expand_fun ctx in
  (* FIXME: provide `ot` (the optional expected type) for non-decl macros.  *)
  let args = [(Aexplicit, macro_funct);
              (Aexplicit, (BI.o2l_list ctx sargs))] in

  (* FIXME: Don't `mkCall + eval` but use eval_call instead!  *)
  let macro = mkCall (macro_expand, args) in
  let meta_ctx, _ = !global_substitution in
  let macro = L.clean meta_ctx macro in
  let emacro = OL.erase_type macro in
  let rctx = EV.from_ectx meta_ctx ctx in

  if not (EV.closed_p rctx (OL.fv macro)) then
    (lexp_error (lexp_location macro_funct) macro_funct
                ("Macro function is not closed: "
                 ^ track_fv meta_ctx rctx (ectx_to_lctx ctx) macro));

  (* eval macro *)
  let vxp = try EV._eval emacro rctx ([], [])
    with e -> EV.print_eval_trace None; raise e in
    (* Return results *)
    (* Vint/Vstring/Vfloat might need to be converted to sexp *)
      vxp

and lexp_decls_macro (loc, mname) sargs ctx: (pdecl list * elab_context) =
   try let lxp, ltp = infer (Pvar (loc, mname)) ctx in

      (* FIXME: Check that (conv_p ltp Macro)!  *)
      let ret = lexp_expand_dmacro lxp sargs ctx in

      (* convert typer list to ocaml *)
      let decls = BI.v2o_list ret in

      (* extract sexp from result *)
      let decls = List.map (fun g ->
        match g with
          | Vsexp(sxp) -> sxp
          | _ -> value_fatal loc g "Macro expects sexp list") decls in

      (* read as pexp_declaraton *)
      pexp_decls_all decls, ctx
  with e ->
    fatal loc ("Macro `" ^ mname ^ "`not found")

and lexp_check_decls (ectx : elab_context) (* External context.  *)
                     (nctx : elab_context) (* Context with type declarations. *)
                     (defs : (vdef * pexp * ltype) list)
    : (vdef * lexp * ltype) list * elab_context =
  let (declmap, nctx)
    = List.fold_right
                  (fun ((_, vname) as v, pexp, ltp) (map, nctx) ->
                    let i = senv_lookup vname nctx in
                    assert (i < List.length defs);
                    match Myers.nth i (ectx_to_lctx nctx) with
                    | (o, v', ForwardRef, t)
                      -> let adjusted_ltp = push_susp ltp (S.shift (i + 1)) in
                        assert (t == ltp);
                        let e = check pexp adjusted_ltp nctx in
                        let (ec, lc) = nctx in
                        (IntMap.add i (v, e, ltp) map,
                         (ec, Myers.set_nth i (o, v', LetDef e, t) lc))
                    | _ -> U.internal_error "Defining same slot!")
                  defs (IntMap.empty, nctx) in
  let decls = List.rev (List.map (fun (_, d) -> d) (IntMap.bindings declmap)) in
  decls, ctx_define_rec ectx decls


and lexp_decls_1
      (pdecls : pdecl list)
      (ectx : elab_context)                       (* External ctx.  *)
      (nctx : elab_context)                       (* New context.  *)
      (pending_decls : (location * ltype) SMap.t) (* Pending type decls. *)
      (pending_defs : (vdef * pexp * ltype) list) (* Pending definitions. *)
    : (vdef * lexp * ltype) list * pdecl list * elab_context =

  match pdecls with
  | [] -> (if not (SMap.is_empty pending_decls) then
            let (s, (l, _)) = SMap.choose pending_decls in
              error l ("Variable `" ^ s ^ "` declared but not defined!")
          else
            assert (pending_defs == []));
         [], [], nctx

  | Ptype ((l, vname) as v, ptp) :: pdecls
    -> let ltp = infer_type ptp nctx (Some v) in
      if SMap.mem vname pending_decls then
        (error l ("Variable `" ^ vname ^ "` declared twice!");
         lexp_decls_1 pdecls ectx nctx pending_decls pending_defs)
      else if List.exists (fun ((_, vname'), _, _) -> vname = vname')
                          pending_defs then
        (error l ("Variable `" ^ vname ^ "` already defined!");
         lexp_decls_1 pdecls ectx nctx pending_decls pending_defs)
      else lexp_decls_1 pdecls ectx
                        (env_extend nctx v ForwardRef ltp)
                        (SMap.add vname (l, ltp) pending_decls)
                        pending_defs

  | Pexpr ((l, vname) as v, pexp) :: pdecls
       when SMap.is_empty pending_decls
    -> assert (pending_defs == []);
      assert (ectx == nctx);
      let (lexp, ltp) = infer pexp nctx in
      (* Lexp decls are always recursive, so we have to shift by 1 to account
       * for the extra var (ourselves).  *)
      [(v, mkSusp lexp (S.shift 1), ltp)], pdecls,
      ctx_define nctx v lexp ltp

  | Pexpr ((l, vname) as v, pexp) :: pdecls
    -> (try let (_, ltp) = SMap.find vname pending_decls in
           let pending_decls = SMap.remove vname pending_decls in
           let pending_defs = ((v, pexp, ltp) :: pending_defs) in
           if SMap.is_empty pending_decls then
             let decls, nctx = lexp_check_decls ectx nctx pending_defs in
             decls, pdecls, nctx
           else
             lexp_decls_1 pdecls ectx nctx pending_decls pending_defs

       with Not_found ->
         error l ("`" ^ vname ^ "` defined but not declared!");
         lexp_decls_1 pdecls ectx nctx pending_decls pending_defs)

  | Pmcall ((l, _) as v, sargs) :: pdecls
   -> ((* expand macro and get the generated declarations *)
      let pdecls', nctx' = lexp_decls_macro v sargs nctx in

      if nctx == nctx' then
        (* Plain macro expansion!  *)
        lexp_decls_1 (List.append pdecls' pdecls) ectx nctx
                     pending_decls pending_defs

      else if ectx == nctx then
        (assert (SMap.is_empty pending_decls);
         assert (pending_defs = []);

         lexp_decls_1 (List.append pdecls' pdecls) ectx nctx'
                      pending_decls pending_defs)

      else fatal l "Context changed in already changed context")


and lexp_p_decls pdecls ctx: ((vdef * lexp * ltype) list list * elab_context) =
  if pdecls = [] then [], ctx else
    let decls, pdecls, nctx = lexp_decls_1 pdecls ctx ctx SMap.empty [] in
    let declss, nnctx = lexp_p_decls pdecls nctx in
    decls :: declss, nnctx

and lexp_parse_all (p: pexp list) (ctx: elab_context) : lexp list =
  List.map (fun pe -> let e, _ = infer pe ctx in e) p

and lexp_parse_sexp (ctx: elab_context) (e : sexp) : lexp =
  let e, _ = infer (pexp_parse e) ctx in e

(* --------------------------------------------------------------------------
 *  Special forms implementation
 * -------------------------------------------------------------------------- *)

and sform_new_attribute ctx loc sargs ot =
  match sargs with
  | [t] -> let ptp = pexp_parse t in
          let ltp = infer_type ptp ctx None in
          let meta_ctx, _ = !global_substitution in
          (* FIXME: This creates new values for type `ltp` (very wrong if `ltp`
           * is False, for example):  Should be a type like `AttributeMap t`
           * instead.  *)
          (mkBuiltin ((loc, "new-attribute"),
                      OL.lexp_close meta_ctx (ectx_to_lctx ctx) ltp,
                      Some AttributeMap.empty),
           Lazy)
  | _ -> fatal loc "new-attribute expects a single Type argument"

and sform_add_attribute ctx loc (sargs : sexp list) ot =
  let n = get_size ctx in
  let table, var, attr = match List.map (lexp_parse_sexp ctx) sargs with
    | [table; Var((_, name), idx); attr] -> table, (n - idx, name), attr
    | _ -> fatal loc "add-attribute expects 3 arguments (table; var; attr)" in

  let meta_ctx, _ = !global_substitution in
  let map, attr_type = match OL.lexp_whnf table (ectx_to_lctx ctx) meta_ctx with
      | Builtin (_, attr_type, Some map) -> map, attr_type
      | _ -> fatal loc "add-attribute expects a table as first argument" in

  (* FIXME: Type check (attr: type == attr_type) *)
  let attr' = OL.lexp_close meta_ctx (ectx_to_lctx ctx) attr in
  let table =  AttributeMap.add var attr' map in
  (mkBuiltin ((loc, "add-attribute"), attr_type, Some table),
   Lazy)

and get_attribute ctx loc largs =
  let ctx_n = get_size ctx in
  let table, var = match largs with
    | [table; Var((_, name), idx)] -> table, (ctx_n - idx, name)
    | _ -> fatal loc "get-attribute expects 2 arguments (table; var)" in

  let meta_ctx, _ = !global_substitution in
  let map = match OL.lexp_whnf table (ectx_to_lctx ctx) meta_ctx with
    | Builtin (_, attr_type, Some map) -> map
    | _ -> fatal loc "get-attribute expects a table as first argument" in

  try Some (AttributeMap.find var map)
  with Not_found -> None

and sform_dummy_ret loc =
  let t = newMetatype loc in
  (newMetavar loc "special-form-error" t, Inferred t)

and sform_get_attribute ctx loc (sargs : sexp list) ot =
  match get_attribute ctx loc (List.map (lexp_parse_sexp ctx) sargs) with
  | Some e -> (e, Lazy)
  | None -> sexp_error loc "No attribute found"; sform_dummy_ret loc

and sform_has_attribute ctx loc (sargs : sexp list) ot =
  let n = get_size ctx in
  let table, var = match List.map (lexp_parse_sexp ctx) sargs with
    | [table; Var((_, name), idx)] -> table, (n - idx, name)
    | _ -> fatal loc "get-attribute expects 2 arguments (table; var)" in

  let meta_ctx, _ = !global_substitution in
  let map, attr_type = match OL.lexp_whnf table (ectx_to_lctx ctx) meta_ctx with
    | Builtin (_, attr_type, Some map) -> map, attr_type
    | lxp -> lexp_fatal loc lxp
                       "get-attribute expects a table as first argument" in

<<<<<<< HEAD
  BI.o2l_bool ctx (AttributeMap.mem var map)
=======
  (BI.o2l_bool ctx (AttributeMap.mem var map), Lazy)
>>>>>>> f19ead0d

and sform_declexpr ctx loc sargs ot =
  match List.map (lexp_parse_sexp ctx) sargs with
  | [Var((_, vn), vi)]
    -> (match DB.env_lookup_expr ctx ((loc, vn), vi) with
       | Some lxp -> (lxp, Lazy)
       | None -> error loc "no expr available";
                sform_dummy_ret loc)
  | _ -> error loc "declexpr expects one argument";
        sform_dummy_ret loc


let sform_decltype ctx loc sargs ot =
  match List.map (lexp_parse_sexp ctx) sargs with
  | [Var((_, vn), vi)]
    -> (DB.env_lookup_type ctx ((loc, vn), vi), Lazy)
  | _ -> error loc "decltype expects one argument";
        sform_dummy_ret loc

let builtin_value_types : ltype option SMap.t ref = ref SMap.empty

let sform_built_in ctx loc sargs ot =
  match !_parsing_internals, sargs with
  | true, [String (_, name); stp]
    -> let ptp = pexp_parse stp in
      let ltp = infer_type ptp ctx None in
      let meta_ctx, _ = !global_substitution in
      let ltp' = OL.lexp_close meta_ctx (ectx_to_lctx ctx) ltp in
      let bi = mkBuiltin ((loc, name), ltp', None) in
      if not (SMap.mem name (!EV.builtin_functions)) then
        sexp_error loc ("Unknown built-in `" ^ name ^ "`");
      BI.add_builtin_cst name bi;
      (bi, Inferred ltp')

  | true, _ -> error loc "Wrong Usage of `Built-in`";
              sform_dummy_ret loc

  | false, _ -> error loc "Use of `Built-in` in user code";
               sform_dummy_ret loc

<<<<<<< HEAD
let sform_datacons ctx loc sargs =
=======
let sform_datacons ctx loc sargs ot =
>>>>>>> f19ead0d
  match sargs with
  | [t; Symbol ((sloc, cname) as sym)]
    -> let pt = pexp_parse t in
      let idt, _ = infer pt ctx in
<<<<<<< HEAD
      mkCons(idt, sym)

  | [_;_] -> sexp_error loc "Second arg of ##constr should be a symbol";
            dlxp
  | _ -> sexp_error loc "##constr requires two arguments";
        dlxp
=======
      (mkCons (idt, sym), Lazy)

  | [_;_] -> sexp_error loc "Second arg of ##constr should be a symbol";
            sform_dummy_ret loc
  | _ -> sexp_error loc "##constr requires two arguments";
        sform_dummy_ret loc
>>>>>>> f19ead0d

(* Actually `Type_` could also be defined as a plain constant
 *     Lambda("l", TypeLevel, Sort (Stype (Var "l")))
 * But it would be less efficient (such a lambda can't be passed as argument
 * so it really can only be used applied to something, so it always generates
 * β-redexes.  Furthermore, I'm not sure if my PTS definition is correct to
 * allow such a lambda.  *)
<<<<<<< HEAD
let sform_type ctx loc sargs =
  match sargs with
  | [l] -> let l = pexp_parse l in
          let l, _ = infer l ctx in
          mkSort (loc, Stype l)
  | _ -> sexp_error loc "##Type_ expects one argument"; dlxp
=======
let sform_type ctx loc sargs ot =
  match sargs with
  | [l] -> let l = pexp_parse l in
          let l, _ = infer l ctx in
          (mkSort (loc, Stype l),
           Inferred (mkSort (loc, Stype (SortLevel (SLsucc l)))))
  | _ -> sexp_error loc "##Type_ expects one argument";
        sform_dummy_ret loc
>>>>>>> f19ead0d

(*  Only print var info *)
and lexp_print_var_info ctx =
    let ((m, _), env, _) = ctx in
    let n = Myers.length env in

    for i = 0 to n - 1 do (
        let (_, (_, name), exp, tp) = Myers.nth i env in
        print_int i; print_string " ";
        print_string name; (*   name must match *)
        print_string " = ";
         (match exp with
             | None -> print_string "<var>"
             | Some exp -> lexp_print exp);
        print_string ": ";
        lexp_print tp;
        print_string "\n")
    done

(* Register special forms.  *)
let register_special_forms () =
  List.iter add_special_form
            [
              ("Built-in",      sform_built_in);
              ("datacons",      sform_datacons);
              ("Type_",         sform_type);
              (* FIXME: We should add here `let_in_`, `case_`, etc...  *)
              ("get-attribute", sform_get_attribute);
              ("new-attribute", sform_new_attribute);
              ("has-attribute", sform_has_attribute);
              ("add-attribute", sform_add_attribute);
              (* FIXME: These should be functions!  *)
              ("decltype",      sform_decltype);
              ("declexpr",      sform_declexpr);
            ]

(*      Default context with builtin types
 * --------------------------------------------------------- *)

let dynamic_bind r v body =
  let old = !r in
  try r := v;
      let res = body () in
      r := old;
      res
  with e -> r := old; raise e

(* Make lxp context with built-in types *)
<<<<<<< HEAD
let default_lctx
=======
let default_ectx
>>>>>>> f19ead0d
  = let _ = register_special_forms () in
    (* Empty context *)
    let lctx = make_elab_context in
    let lctx = SMap.fold (fun key (e, t) ctx
                          -> if String.get key 0 = '-' then ctx
                            else ctx_define ctx (dloc, key) e t)
                         (!BI.lmap) lctx in

    (* Read BTL files *)
    let pres = prelex_file (!btl_folder ^ "builtins.typer") in
    let sxps = lex default_stt pres in
    let nods = sexp_parse_all_to_list default_grammar sxps (Some ";") in
    let pxps = pexp_decls_all nods in

    let d, lctx = dynamic_bind _parsing_internals true
                               (fun () -> lexp_p_decls pxps lctx) in

    (* dump grouped decls * )
       List.iter (fun decls ->
       print_string "[";
       List.iter (fun ((_, s), _, _) ->
       print_string (s ^ ", ")) decls; print_string "] \n") d; *)

    builtin_size := get_size lctx;

    (* Once default builtin are set we can populate the predef table *)
    let lctx = try
        List.iter (fun name ->
            let idx = senv_lookup name lctx in
            let v = Var((dloc, name), idx) in
            BI.set_predef name v) BI.predef_name;
        (* -- DONE -- *)
        lctx
      with e ->
        warning dloc "Predef not found";
        lctx in
    lctx

let default_rctx =
    let meta_ctx, _ = !global_substitution in
    EV.from_ectx meta_ctx default_ectx

(*      String Parsing
 * --------------------------------------------------------- *)

(* Lexp helper *)
let _lexp_expr_str (str: string) (tenv: token_env)
            (grm: grammar) (limit: string option) (ctx: elab_context) =
  let pxps = _pexp_expr_str str tenv grm limit in
  let lexps = lexp_parse_all pxps ctx in
  let meta_ctx, _ = !global_substitution in
  List.iter (fun lxp -> ignore (OL.check meta_ctx (ectx_to_lctx ctx) lxp))
            lexps;
  lexps


(* specialized version *)
let lexp_expr_str str lctx =
    _lexp_expr_str str default_stt default_grammar (Some ";") lctx

let _lexp_decl_str (str: string) tenv grm limit ctx =
    let pxps = _pexp_decl_str str tenv grm limit in
        lexp_p_decls pxps ctx

(* specialized version *)
let lexp_decl_str str lctx =
    _lexp_decl_str str default_stt default_grammar (Some ";") lctx


(*  Eval String
 * --------------------------------------------------------- *)
(* Because we cant include lparse in eval.ml *)

let _eval_expr_str str lctx rctx silent =
    let lxps = lexp_expr_str str lctx in
    let elxps = List.map OL.erase_type lxps in
        (EV.eval_all elxps rctx silent)

let eval_expr_str str lctx rctx = _eval_expr_str str lctx rctx false

let eval_decl_str str lctx rctx =
    let lxps, lctx = lexp_decl_str str lctx in
    let elxps = (List.map OL.clean_decls lxps) in
        (EV.eval_decls_toplevel elxps rctx), lctx
<|MERGE_RESOLUTION|>--- conflicted
+++ resolved
@@ -340,9 +340,6 @@
         let lambda_type = mkArrow (kind, Some var, ltp, tloc, lbtp) in
         mkLambda(kind, var, ltp, lbody), lambda_type
 
-<<<<<<< HEAD
-    | Pcall (fname, args) -> infer_call fname args ctx
-=======
     | Pcall (func, args)
       -> let (f, t) as ft = infer func ctx in
         let meta_ctx, _ = !global_substitution in
@@ -355,7 +352,6 @@
           (lxp, t)
         else
           infer_call ctx ft args
->>>>>>> f19ead0d
 
     | Phastype (_, pxp, ptp)
       -> let ltp = infer_type ptp ctx None in
@@ -820,54 +816,8 @@
                      ("Explicit arg `" ^ sexp_string sarg
                       ^ "` to non-function (type = " ^ lexp_string ltp ^ ")") in
 
-<<<<<<< HEAD
-    let handle_funcall () =
-      let largs, ret_type = handle_fun_args [] sargs SMap.empty ltp in
-      mkCall (body, List.rev largs), ret_type in
-
-    let handle_macro_call () =
-      let sxp = match lexp_expand_macro body sargs ctx with
-          | Vsexp(sxp) -> sxp
-          (* Those are sexp converted by the eval function *)
-          | Vint(i)    -> Integer(dloc, i)
-          | Vstring(s) -> String(dloc, s)
-          | Vfloat(f)  -> Float(dloc, f)
-          | v          ->
-            value_fatal loc v "Macro_ expects `(List Sexp) -> Sexp`" in
-
-      let pxp = pexp_parse sxp in
-        infer pxp ctx  in
-
-    (* This is the builtin Macro type *)
-    let macro_type = BI.get_predef "Macro" ctx in
-
-    (* determine function type *)
-    if (OL.conv_p meta_ctx (ectx_to_lctx ctx) ltp type_special_form) then
-      match OL.lexp_whnf body (ectx_to_lctx ctx) meta_ctx with
-      | Builtin ((_, name), _, _) ->
-         (* Special form.  *)
-         (* FIXME: Special forms like `##case_` and `##lambda_`
-          * want to know the context's expected type.
-          * Also, for `##_->_`, calling `check` would be algorithmically
-          * expensive: a complexity of O(N²) for t₁ → t₂ ... → tₙ.  *)
-         let e = (get_special_form loc name) ctx loc sargs in
-         let meta_ctx, _ = !global_substitution in
-         (* FIXME: We don't actually need to typecheck `e`, we just need
-          * to find its type.  *)
-         (e, OL.check meta_ctx (ectx_to_lctx ctx) e)
-
-      | _ -> lexp_error loc body ("Unknown special-form: "
-                                 ^ lexp_string body);
-            let t = newMetatype () in
-            (newMetavar loc "<dummy>" t, t)
-    else if (OL.conv_p meta_ctx (ectx_to_lctx ctx) ltp macro_type) then
-      handle_macro_call ()
-    else
-      handle_funcall ()
-=======
     let largs, ret_type = handle_fun_args [] sargs SMap.empty ltp in
     mkCall (func, List.rev largs), ret_type
->>>>>>> f19ead0d
 
 (*  Parse inductive type definition.  *)
 and lexp_parse_inductive ctors ctx =
@@ -1150,11 +1100,7 @@
     | lxp -> lexp_fatal loc lxp
                        "get-attribute expects a table as first argument" in
 
-<<<<<<< HEAD
-  BI.o2l_bool ctx (AttributeMap.mem var map)
-=======
   (BI.o2l_bool ctx (AttributeMap.mem var map), Lazy)
->>>>>>> f19ead0d
 
 and sform_declexpr ctx loc sargs ot =
   match List.map (lexp_parse_sexp ctx) sargs with
@@ -1195,30 +1141,17 @@
   | false, _ -> error loc "Use of `Built-in` in user code";
                sform_dummy_ret loc
 
-<<<<<<< HEAD
-let sform_datacons ctx loc sargs =
-=======
 let sform_datacons ctx loc sargs ot =
->>>>>>> f19ead0d
   match sargs with
   | [t; Symbol ((sloc, cname) as sym)]
     -> let pt = pexp_parse t in
       let idt, _ = infer pt ctx in
-<<<<<<< HEAD
-      mkCons(idt, sym)
-
-  | [_;_] -> sexp_error loc "Second arg of ##constr should be a symbol";
-            dlxp
-  | _ -> sexp_error loc "##constr requires two arguments";
-        dlxp
-=======
       (mkCons (idt, sym), Lazy)
 
   | [_;_] -> sexp_error loc "Second arg of ##constr should be a symbol";
             sform_dummy_ret loc
   | _ -> sexp_error loc "##constr requires two arguments";
         sform_dummy_ret loc
->>>>>>> f19ead0d
 
 (* Actually `Type_` could also be defined as a plain constant
  *     Lambda("l", TypeLevel, Sort (Stype (Var "l")))
@@ -1226,14 +1159,6 @@
  * so it really can only be used applied to something, so it always generates
  * β-redexes.  Furthermore, I'm not sure if my PTS definition is correct to
  * allow such a lambda.  *)
-<<<<<<< HEAD
-let sform_type ctx loc sargs =
-  match sargs with
-  | [l] -> let l = pexp_parse l in
-          let l, _ = infer l ctx in
-          mkSort (loc, Stype l)
-  | _ -> sexp_error loc "##Type_ expects one argument"; dlxp
-=======
 let sform_type ctx loc sargs ot =
   match sargs with
   | [l] -> let l = pexp_parse l in
@@ -1242,7 +1167,6 @@
            Inferred (mkSort (loc, Stype (SortLevel (SLsucc l)))))
   | _ -> sexp_error loc "##Type_ expects one argument";
         sform_dummy_ret loc
->>>>>>> f19ead0d
 
 (*  Only print var info *)
 and lexp_print_var_info ctx =
@@ -1291,11 +1215,7 @@
   with e -> r := old; raise e
 
 (* Make lxp context with built-in types *)
-<<<<<<< HEAD
-let default_lctx
-=======
 let default_ectx
->>>>>>> f19ead0d
   = let _ = register_special_forms () in
     (* Empty context *)
     let lctx = make_elab_context in
