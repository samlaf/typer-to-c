--- conflicted
+++ resolved
@@ -575,136 +575,6 @@
       (* FIXME: check that inferred_t = t!  *)
       e
 
-<<<<<<< HEAD
-=======
-(*
- *      Printing
- * --------------------- *)
-(* FIXME: transform to lexp_to_buffer *)
-and lexp_print_adv opt exp =
-
-    let slexp_print = lexp_print_adv opt in (* short_lexp_print *)
-    let (pty, indent, prtp) = opt in
-    match exp with
-        | Imm(value)             -> sexp_print value
-        | Var ((loc, name), idx) ->
-            print_string name;
-            print_string "["; print_int idx; print_string "]"
-
-        | Let (_, decls, body)   ->
-            print_string "let"; lexp_print_decls (pty, indent + 1, prtp) decls;
-            if pty then print_string (make_line ' ' (indent * 4 + 4));
-            print_string " in "; lexp_print_adv (pty, indent + 2, prtp) body
-
-        | Arrow(kind, Some (_, name), tp, loc, expr) -> print_string "(";
-            lexp_print_type opt tp; print_string ": "; print_string name; print_string ")";
-            print_string " -> "; lexp_print_type opt expr;
-
-        | Arrow(kind, None, tp, loc, expr) ->
-            lexp_print_type opt tp; print_string " -> "; lexp_print_type opt expr;
-
-        | Lambda(kind, (loc, name), ltype, lbody) ->
-            print_string "lambda ("; print_string (name ^ ": ");
-            slexp_print ltype; print_string ") -> "; slexp_print lbody;
-
-        | Cons(vf, symbol) ->
-            let (loc, name) = symbol in
-            let ((loc, vname), idx) = vf in
-                print_string (name ^ "("); print_string vname;
-                print_string "["; print_int idx; print_string "])"
-
-        | Call(fname, args) -> begin  (*  /!\ Partial Print *)
-            (*  get function name *)
-            let str, idx = match fname with
-                | Var((_, name), idx) -> name, idx
-                | _ -> "unkwn", -1 in
-
-            let print_arg arg = match arg with | (kind, lxp) ->
-                 lexp_print_adv (pty, 0, prtp) lxp in
-
-            let print_binop op lhs rhs =
-                print_arg lhs; print_string op; print_arg rhs in
-
-            match (str, args) with
-                (* Special Operator *)
-                | ("_=_", [lhs; rhs]) -> print_binop " = " lhs rhs
-                | ("_+_", [lhs; rhs]) -> print_binop " + " lhs rhs
-                | ("_-_", [lhs; rhs]) -> print_binop " - " lhs rhs
-                | ("_/_", [lhs; rhs]) -> print_binop " / " lhs rhs
-                | ("_*_", [lhs; rhs]) -> print_binop " * " lhs rhs
-                (* not an operator *)
-                | _ ->
-                    print_string ("(" ^ str ^ "["); print_int idx; print_string "]";
-                    List.iter (fun arg -> print_string " "; print_arg arg) args;
-                    print_string ")" end
-
-        | Inductive (_, (_, name), _, ctors) ->
-            print_string ("inductive_ " ^ name ^ " ");
-            lexp_print_ctors opt ctors;
-
-        | Case (_, target, tpe, map, dflt) -> begin
-            print_string "case "; slexp_print target;
-            print_string ": "; slexp_print tpe;
-
-            if pty then print_string "\n";
-
-            let print_arg arg =
-                 List.iter (fun v ->
-                    match v with
-                        | None -> print_string " _"
-                        | Some (kind, (l, n)) -> print_string (" " ^ n)) arg in
-
-            SMap.iter (fun key (loc, arg, exp) ->
-                print_string (make_line ' ' (indent * 4));
-                print_string ("| " ^ key); print_arg arg;
-                print_string " -> ";
-                slexp_print exp; print_string "; ";
-                if pty then print_string "\n";)
-                map;
-
-            match dflt with
-                | None -> ()
-                | Some df ->
-                    print_string (make_line ' ' (indent * 4));
-                    print_string "| _ -> "; slexp_print df;
-                    print_string ";"; if pty then print_string "\n"; end
-
-        | Builtin (tp, name, lxp) ->
-            print_string name;
-
-        (* debug catch all *)
-        | _ -> print_string "Printing Not Implemented"
-
-
-and lexp_print_ctors opt ctors =
-    SMap.iter (fun key value ->
-            print_string ("(" ^ key ^ ": ");
-            List.iter (fun (kind, _, arg) ->
-                lexp_print_adv opt arg; print_string " ") value;
-            print_string ")")
-        ctors
-
-and lexp_print_type opt ltp =
-    match ltp with
-        | Inductive(_, (_, l), _, _) -> print_string l;
-        | _ -> lexp_print_adv opt ltp
-
-and lexp_print_decls opt decls =
-    let (pty, indent, prtp) = opt in
-    let print_type nm tp =
-        print_string (" " ^ nm ^  ": "); lexp_print_type opt tp;
-        print_string ";"; in
-
-    List.iteri (fun idx g -> match g with
-        | ((loc, name), expr, ltyp) ->
-            if pty && idx > 0 then print_string (make_line ' ' (indent * 4));
-            if prtp then print_type name ltyp; print_string " ";
-            print_string (name ^ " = ");
-            lexp_print_adv opt expr; print_string ";";
-            if pty then print_string "\n")
-        decls
-
->>>>>>> 72d74b56
 (*  Print context  *)
 and print_lexp_ctx ctx =
     let ((n, map), env, f) = ctx in
