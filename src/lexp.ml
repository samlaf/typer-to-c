(* lexp.ml --- Lambda-expressions: the core language.

Copyright (C) 2011-2016  Free Software Foundation, Inc.

Author: Stefan Monnier <monnier@iro.umontreal.ca>
Keywords: languages, lisp, dependent types.

This file is part of Typer.

Typer is free software; you can redistribute it and/or modify it under the
terms of the GNU General Public License as published by the Free Software
Foundation, either version 3 of the License, or (at your option) any
later version.

Typer is distributed in the hope that it will be useful, but WITHOUT ANY
WARRANTY; without even the implied warranty of MERCHANTABILITY or FITNESS
FOR A PARTICULAR PURPOSE.  See the GNU General Public License for
more details.

You should have received a copy of the GNU General Public License along with
this program.  If not, see <http://www.gnu.org/licenses/>.  *)

module U = Util
module L = List
module SMap = U.SMap
open Fmt

open Sexp
open Pexp

open Myers
open Grammar

(* open Unify *)
module S = Subst

type vdef = U.vdef
type vref = U.vref

type label = symbol

(*************** Elaboration to Lexp *********************)

(* The scoping of `Let` is tricky:
 *
 * Since it's a recursive let, the definition part of each binding is
 * valid in the "final" scope which includes all the new bindings.
 *
 * But the type of each binding is not defined in that same scope.  Instead
 * it's defined in the scope of all the previous bindings.
 *
 * For exemple the type of the second binding of such a Let is defined in
 * the scope of the surrounded context extended with the first binding.
 * And the type of the 3rd binding is defined in the scope of the
 * surrounded context extended with the first and the second bindings.  *)

type ltype = lexp
 and subst = lexp S.subst
 and lexp =
   | Imm of sexp                        (* Used for strings, ...  *)
   | SortLevel of sort_level
   | Sort of U.location * sort
   | Builtin of vdef * ltype
   | Var of vref
   | Susp of lexp * subst  (* Lazy explicit substitution: e[σ].  *)
   (* This "Let" allows recursion.  *)
   | Let of U.location * (vdef * lexp * ltype) list * lexp
   | Arrow of arg_kind * vdef option * ltype * U.location * lexp
   | Lambda of arg_kind * vdef * ltype * lexp
   | Call of lexp * (arg_kind * lexp) list (* Curried call.  *)
   | Inductive of U.location * label
                  * ((arg_kind * vdef * ltype) list) (* formal Args *)
                  * ((arg_kind * vdef option * ltype) list) SMap.t
   | Cons of lexp * symbol (* = Type info * ctor_name  *)
   | Case of U.location * lexp
             * ltype (* The type of the return value of all branches *)
             * (U.location * (arg_kind * vdef option) list * lexp) SMap.t
             * (vdef option * lexp) option               (* Default.  *)
   (* The substitution `s` only applies to the lexp associated
    * with the metavar's index (i.e. its "value"), not to the ltype.  *)
   | Metavar of int * subst * vdef * ltype
 (*   (\* For logical metavars, there's no substitution.  *\)
  *   | Metavar of (U.location * string) * metakind * metavar ref
  * and metavar =
  *   (\* An uninstantiated var, along with a venv (stipulating over which vars
  *    * it should be closed), and its type.
  *    * If its type is not given, it implies its type should be a sort.  *\)
  *   | MetaUnset of (lexp option * lexp) VMap.t * ltype option * scope_level
  *   | MetaSet of lexp
  * and metakind =
  *   | MetaGraft of subst
  *   (\* Forward reference or Free var: Not known yet, but not instantiable by
  *    * unification.  *\)
  *   | MetaFoF
  * and subst = lexp VMap.t *)
 (*
  * The PTS I'm imagining looks like:
  *
  *    S = { TypeLevel, TypeOmega, Type ℓ }
  *    A = { Level : TypeLevel, Z : Level, S : Level → Level,
  *          Type : (ℓ : Level) → Type (S ℓ) }
  *    R = { (TypeLevel, Type ℓ, TypeOmega),
  *          (TypeLevel, TypeOmega, TypeOmega),
  *          (Type ℓ, TypeOmega, TypeOmega),
  *          (Type ℓ₁, Type ℓ₂, Type (max l₁ l₂) }
  *)
 and sort =
   | Stype of lexp
   | StypeOmega
   | StypeLevel
 and sort_level =
   | SLz
   | SLsucc of lexp

type varbind =
  | Variable
  | ForwardRef
  | LetDef of lexp

module VMap = Map.Make (struct type t = int let compare = compare end)
type substitution = lexp VMap.t
type constraints  = (lexp * lexp) list
let empty_subst = (VMap.empty)

let builtin_size = ref 0

(********************** Hash-consing **********************)

(* FIXME: We'd want this hash-table to be weak in its values: as soon
 * as one of its values can be GC'd, the entry should be removed.  *)
let hc_table : (lexp, lexp) Hashtbl.t = Hashtbl.create 1000
let hc (e : lexp) : lexp =
  try Hashtbl.find hc_table e
  with Not_found -> Hashtbl.add hc_table e e;
                            e
let mkImm s                    = hc (Imm s)
let mkSortLevel l              = hc (SortLevel l)
let mkSort (l, s)              = hc (Sort (l, s))
let mkBuiltin (v, t)           = hc (Builtin (v, t))
let mkVar v                    = hc (Var v)
let mkLet (l, ds, e)           = hc (Let (l, ds, e))
let mkArrow (k, v, t1, l, t2)  = hc (Arrow (k, v, t1, l, t2))
let mkLambda (k, v, t, e)      = hc (Lambda (k, v, t, e))
let mkCall (f, es)             = hc (Call (f, es))
let mkInductive (l, n, a, cs)  = hc (Inductive (l, n, a, cs))
let mkCons (t, n)              = hc (Cons (t, n))
let mkCase (l, e, rt, bs, d)   = hc (Case (l, e, rt, bs, d))
let mkMetavar (n, s, v, t)     = hc (Metavar (n, s, v, t))

(********* Helper functions to use the Subst operations  *********)
(* This basically "ties the knot" between Subst and Lexp.
 * Maybe it would be cleaner to just move subst.ml into lexp.ml
 * and be done with it.  *)

let rec mkSusp e s =
  if S.identity_p s then e else
    (* We apply the substitution eagerly to some terms.
     * There's no deep technical rason for that:
     * it just seemed like a good idea to do it eagerly when it's easy.  *)
    match e with
    | Susp (e, s') -> mkSusp e (scompose s' s)
    | Var (l,v) -> slookup s l v
    | Metavar (vn, s', vd, t) -> mkMetavar (vn, scompose s' s, vd, mkSusp t s)
    | _ -> hc (Susp (e, s))
and scompose s1 s2 = S.compose mkSusp s1 s2
and slookup s l v = S.lookup (fun l i -> mkVar (l, i))
                             (fun e o -> mkSusp e (S.shift o))
                             s l v
let ssink = S.sink (fun l i -> mkVar (l, i))


let rec lexp_location e =
  match e with
  | Sort (l,_) -> l
  | SortLevel (SLsucc e) -> lexp_location e
  | SortLevel SLz -> U.dummy_location
  | Imm s -> sexp_location s
  | Var ((l,_),_) -> l
  | Builtin ((l, _), _) -> l
  | Let (l,_,_) -> l
  | Arrow (_,_,_,l,_) -> l
  | Lambda (_,(l,_),_,_) -> l
  | Call (f,_) -> lexp_location f
  | Inductive (l,_,_,_) -> l
  | Cons (_,(l,_)) -> l
  | Case (l,_,_,_,_) -> l
  | Susp (e, _) -> lexp_location e
  (* | Susp (_, e) -> lexp_location e *)
  | Metavar (_,_,(l,_), _) -> l


(********* Normalizing a term *********)

let vdummy = (U.dummy_location, "<anon>")
let maybev mv = match mv with None -> vdummy | Some v -> v

let rec push_susp e s =            (* Push a suspension one level down.  *)
  match e with
  | Imm _ -> e
  | SortLevel _ -> e
  | Sort (l, Stype e) -> mkSort (l, Stype (mkSusp e s))
  | Sort (l, _) -> e
  | Builtin _ -> e
  | Let (l, defs, e)
    -> let s' = L.fold_left (fun s (v, _, _) -> ssink v s) s defs in
      let (_,ndefs) = L.fold_left (fun (s,ndefs) (v, def, ty)
                                   -> (ssink v s,
                                      (v, mkSusp e s', mkSusp ty s) :: ndefs))
                                  (s, []) defs in
      Let (l, ndefs, mkSusp e s')
  | Arrow (ak, v, t1, l, t2)
    -> mkArrow (ak, v, mkSusp t1 s, l, mkSusp t2 (ssink (maybev v) s))
  | Lambda (ak, v, t, e) -> mkLambda (ak, v, mkSusp t s, mkSusp e (ssink v s))
  | Call (f, args) -> mkCall (mkSusp f s,
                             L.map (fun (ak, arg) -> (ak, mkSusp arg s)) args)
  | Inductive (l, label, args, cases)
    -> let (s, nargs) = L.fold_left (fun (s, nargs) (ak, v, t)
                                    -> (ssink v s, (ak, v, mkSusp t s) :: nargs))
                                   (s, []) args in
      let ncases = SMap.map (fun args
                             -> let (_, ncase)
                                 = L.fold_left (fun (s, nargs) (ak, v, t)
                                                -> (ssink (maybev v) s,
                                                   (ak, v, mkSusp t s)
                                                   :: nargs))
                                               (s, []) args in
                               L.rev ncase)
                            cases in
      mkInductive (l, label, nargs, ncases)
  | Cons (it, name) -> Cons (mkSusp it s, name)
  | Case (l, e, ret, cases, default)
    -> mkCase (l, mkSusp e s, mkSusp ret s,
              SMap.map (fun (l, cargs, e)
                        -> let s' = L.fold_left (fun s carg
                                                -> match carg with
                                                  | (_,None) -> s
                                                  | (_,Some v) -> ssink v s)
                                               s cargs in
                          (l, cargs, mkSusp e s'))
                       cases,
              match default with
              | None -> default
              | Some (v,e) -> Some (v, mkSusp e (ssink (maybev v) s)))
  (* Susp should never appear around Var/Susp/Metavar because mkSusp
   * pushes the subst into them eagerly.  IOW if there's a Susp(Var..)
   * or Susp(Metavar..) it's because some chunk of code should use mkSusp
   * rather than Susp.
   * But we still have to handle them here, since push_susp is called
   * in many other cases than just when we bump into a Susp.  *)
  | Susp (e,s') -> push_susp e (scompose s' s)
  | (Var _ | Metavar _) -> nosusp (mkSusp e s)

and nosusp e =                  (* Return `e` without `Susp`.  *)
  match e with
    | Susp(e, s) -> push_susp e s
    | _ -> e

let lexp_name e =
  match e with
    | Imm    _ -> "Imm"
    | Var    _ -> "Var"
    | Let    _ -> "let"
    | Arrow  _ -> "Arrow"
    | Lambda _ -> "lambda"
    | Call   _ -> "Call"
    | Cons   _ -> "inductive-cons"
    | Case   _ -> "case"
    | Inductive _ -> "inductive_"
    | Builtin   _ -> "Builtin"
    | _ -> "lexp_to_string: not implemented"

(*
(* In non-recursion calls, `s' is always empty.  *)
let lexp_conv_p env = lexp_conv_p env VMap.empty

let lexp_unparse_v (l,v)
  (* FIXME: This only works for bound vars, free vars will need
   * a different treatment!  *)
  = let name = varname v in (l,name ^ (string_of_int v))
let rec lexp_unparse_decls decls =
  List.map (fun (v,_,t)
            -> (lexp_unparse_v v, lexp_unparse t, true))
           decls
  @ List.map (fun (v,e,_)
              -> (lexp_unparse_v v, lexp_unparse e, false))
             decls
and lexp_unparse e : pexp =
  match e with
  | Sort (l, StypeLevel) -> Pvar (l, "TypeLevel")
  | Sort (l, StypeOmega) -> Pvar (l, "TypeΩ")
  | Sort (l, Stype e)
    -> Pcall (Pvar (l, "Type"), [pexp_unparse (lexp_unparse e)])
  | SortLevel (SLn n) -> Pimm (Integer (U.dummy_location, n))
  | SortLevel (SLsucc e) -> Pcall (Pvar (lexp_location e, "S"),
                                  [pexp_unparse (lexp_unparse e)])
  | Imm s -> Pimm s
  | Builtin (b,name,t) -> Pvar (U.dummy_location, name)
  | Var v -> Pvar (lexp_unparse_v v)
  | Let (l,decls,e)
    -> Plet (l, lexp_unparse_decls decls,
            lexp_unparse e)
  | Arrow (ak,v,t1,l,t2)
    -> Parrow (ak,
              (match v with Some v -> Some (lexp_unparse_v v) | None -> None),
              lexp_unparse t1,
              l, lexp_unparse t2)
  | Lambda (ak, v, t, e)                 (* FIXME: losing `ak'.  *)
    -> Plambda (ak, lexp_unparse_v v, Some (lexp_unparse t), lexp_unparse e)
  | Call (f, args)                      (* FIXME: losing `ak'.  *)
    -> Pcall (lexp_unparse f, List.map (fun (_,arg)
                                       -> pexp_unparse (lexp_unparse arg))
                                      args)
  | Inductive (_,t,cases)               (* FIXME: losing `id'.  *)
    -> Pinductive (lexp_unparse t,
                  SMap.fold (fun name t ps
                             -> ((lexp_location t, name), lexp_unparse t)::ps)
                            cases [])
  | Cons (Var v, tag)
    -> Pcons (lexp_unparse_v v, tag)
  | Cons (_,_)
    -> (U.internal_error "Can't print a non-Var-typed Constructor")
  | Case (l, e, t, branches, default)
    -> Pcase (l, lexp_unparse e,
             (* FIXME!!  *)
             SMap.fold (fun name (l, args, e) cases
                        -> ((l,name),
                           List.map (fun (ak,v) -> (ak, lexp_unparse_v v)) args,
                          lexp_unparse e) :: cases)
                       branches [],
             opt_map lexp_unparse default)
  (* | Metavar (v,_,r) ->
   *   (match !r with
   *    | MetaSet e -> lexp_unparse e
   *    | _ -> Pmetavar v) (\* FIXME: losing the ref.  *\)
   * | Susp (s,e) -> lexp_unparse (lexp_whnf s e) *)
    (* (U.internal_error "Can't print a Susp") *)

let lexp_print e = sexp_print (pexp_unparse (lexp_unparse e))

*)


(* ugly printing (sexp_print (pexp_unparse (lexp_unparse e))) *)
let rec lexp_unparse lxp =
  match lxp with
    | Susp _ as e -> lexp_unparse (nosusp e)
    | Imm (sexp) -> Pimm (sexp)
    | Builtin ((loc, name), _) -> Pvar((loc, name))
    | Var ((loc, name), _) -> Pvar((loc, name))
    | Cons (t, ctor) -> Pcons (lexp_unparse t, ctor)
    | Lambda (kind, vdef, ltp, body) ->
      Plambda(kind, vdef, Some (lexp_unparse ltp), lexp_unparse body)
    | Arrow (arg_kind, vdef, ltp1, loc, ltp2) ->
      Parrow(arg_kind, vdef, lexp_unparse ltp1, loc, lexp_unparse ltp2)

    | Let (loc, ldecls, body)
      -> (* (vdef * lexp * ltype) list *)
       let pdecls = List.fold_left
                      (fun acc (vdef, lxp, ltp)
                       -> Ptype (vdef, lexp_unparse ltp)
                         :: Pexpr(vdef, lexp_unparse lxp)::acc)
                      [] ldecls in
       Plet (loc, pdecls, lexp_unparse body)

    | Call(lxp, largs) -> (* (arg_kind * lexp) list *)
      let pargs = List.map (fun (kind, elem) -> lexp_unparse elem) largs in
      let sargs = List.map (fun elem -> pexp_unparse elem) pargs in
        Pcall(lexp_unparse lxp, sargs)

    | Inductive(loc, label, lfargs, ctor) ->
      (* (arg_kind * vdef * ltype) list *)
      (* (arg_kind * pvar * pexp option) list *)
      let pfargs = List.map (fun (kind, vdef, ltp) ->
        (kind, vdef, Some (lexp_unparse ltp))) lfargs in

      (* ((arg_kind * vdef option * ltype) list) SMap.t *)
      (* (symbol * (arg_kind * pvar option * pexp) list) list *)
      let ctor = List.map (fun (str, largs) ->
        let pargs = List.map (fun (kind, var, ltp) ->
          match var with
            | Some (loc, name) -> (kind, Some (loc, name), lexp_unparse ltp)
            | None             -> (kind, None, lexp_unparse ltp)) largs
          in ((loc, str), pargs)
          ) (SMap.bindings ctor)
        in Pinductive(label, pfargs, ctor)

    | Case (loc, target, bltp, branches, default) ->
       let bt = lexp_unparse bltp in
      let pbranch = List.map (fun (str, (loc, args, bch)) ->
        match args with
          | [] -> Ppatsym (loc, str), lexp_unparse bch
          | _  ->
             let pat_args
               = List.map (fun (kind, vdef)
                           -> match vdef with
                             | Some vdef -> Some vdef, Ppatsym vdef
                             | None -> None, Ppatany loc)
                          args
            (* FIXME: Rather than a Pcons we'd like to refer to an existing
             * binding with that value!  *)
            in Ppatcons (Pcons (bt, (loc, str)), pat_args), lexp_unparse bch
        ) (SMap.bindings branches) in

      let pbranch = match default with
        | Some (v,dft) -> ((match v with
                           | None -> Ppatany loc
                           | Some vdef -> Ppatsym vdef),
                          lexp_unparse dft)::pbranch
        | None -> pbranch
        in Pcase (loc, lexp_unparse target, pbranch)

<<<<<<< HEAD
    (* | _ as e -> Pimm (Symbol(lexp_location e, "<")) *)

    (* FIXME: The cases below are all broken!  *)
    | Metavar (idx, subst, (loc, name), _)
      -> Pimm (Symbol (loc, "?<" ^ name ^ "-" ^ string_of_int idx ^ ">"))
=======
    (* FIXME: The cases below are all broken!  *)
>>>>>>> 36b070f5

    | SortLevel (SLz) -> Pimm (Integer (U.dummy_location, 0))
    | SortLevel (SLsucc sl) -> Pcall (Pimm (Symbol (U.dummy_location, "<S>")),
                                     [pexp_unparse (lexp_unparse sl)])
    | Sort (l, StypeOmega) -> Pimm (Symbol (l, "<SortOmega>"))
    | Sort (l, StypeLevel) -> Pimm (Symbol (l, "<SortLevel>"))
    | Sort (l, Stype sl) -> Pcall (Pimm (Symbol (l, "<Type>")),
                                  [pexp_unparse (lexp_unparse sl)])

let rec subst_string s = match s with
  | S.Identity -> "Id"
  | S.Shift (s, n) -> "(" ^ subst_string s ^ "↑" ^ string_of_int n ^ ")"
  | S.Cons (l, s) -> lexp_string l ^ " · " ^ subst_string s

(* FIXME: ¡Unify lexp_print and lexp_string!  *)
and lexp_string lxp = sexp_string (pexp_unparse (lexp_unparse lxp))
(*
 *      Printing
 * --------------------- *)
(*
    pretty ?        (print with new lines and indents)
    indent level
    print_type?     (print inferred Type)
    print_index     (print dbi index)
    separate decl   (print extra newline between declarations)
    indent size     2/4
    highlight       (use console color to display hints)
*)

type print_context = (bool * int * bool * bool * bool * bool* int)

let pretty_ppctx  = ref (true , 0, true, false, true,  2, true)
let compact_ppctx = ref (false, 0, true, false, true,  2, false)
let debug_ppctx   = ref (false, 0, true, true , false, 2, true)

let rec lexp_print e =  _lexp_print (!debug_ppctx) e
and _lexp_print ctx e = print_string (_lexp_to_str ctx e)

(*
type print_context2 = int SMap.t

let default_print_context =
  List.fold (fun map (key, v) -> SMap.add key v map)
    [
      (* true options *)
      ("pretty",        1);
      ("print_type",    1);
      ("print_dbi",     1);
      ("indent_size",   2);
      ("color",         1);
      ("separate_decl", 1);

      (* State information *)
      ("indent_level",  0);
      ("previous node", 0)
    ]
    SMap.empty *)

(*  Print a lexp into its typer equivalent                              *)
(*  Depending on the print_context the output can be correct typer code *)
(*  This function will be very useful when debugging generated code     *)

(* If I remember correctly ocaml doc, concat string is actually terrible *)
(* It might be better to use a Buffer. *)
and lexp_pretty_string exp = _lexp_to_str (!debug_ppctx) exp

and _lexp_to_str ctx exp =
    (* create a string instead of printing *)

    let (pretty, indent, ptype, pindex, _, isize, color) = ctx in
    let lexp_to_str = _lexp_to_str ctx in

    (* internal context, when parsing let *)
    let inter_ctx = (pretty, indent + 1, ptype, pindex, false, isize, color) in

    let lexp_to_stri idt e =
        _lexp_to_str (pretty, indent + idt, ptype, pindex, false, isize, color) e in

    (* colors *)
    let red     = if color then red else "" in
    let green   = if color then green else "" in
    let yellow  = if color then yellow else "" in
    let magenta = if color then magenta else "" in
    let cyan    = if color then cyan else "" in
    let reset   = if color then reset  else "" in

    let _index idx = if pindex then ("[" ^ (string_of_int idx) ^ "]") else "" in

    let make_indent idt = if pretty then (make_line ' ' ((idt + indent) * isize)) else "" in
    let newline = (if pretty then "\n" else " ") in
    let nl = newline in

    let keyword str  = magenta ^ str ^ reset in
    let error str    = red     ^ str ^ reset in
    let tval str     = yellow  ^ str ^ reset in
    let fun_call str = cyan    ^ str ^ reset in

    let index idx = let str = _index idx in if idx < 0 then (error str) else
        (green ^ str ^ reset) in

    let kind_str k =
        match k with
            | Aexplicit -> "->" | Aimplicit -> "=>" | Aerasable -> "≡>" in

    let kindp_str k =
        match k with
            | Aexplicit -> ":" | Aimplicit -> "::" | Aerasable -> ":::" in

    match exp with
        | Imm(value) -> (match value with
            | String (_, s) -> tval ("\"" ^ s ^ "\"")
            | Integer(_, s) -> tval (string_of_int s)
            | Float  (_, s) -> tval (string_of_float s)
            | e -> sexp_string e)

        | Susp (e, s) -> _lexp_to_str ctx (push_susp e s)

        | Var ((loc, name), idx) -> name ^ (index idx) ;

        | Metavar (idx, subst, (loc, name), _)
          -> "?" ^ name ^ (index idx) (*TODO : print subst*)

        | Let (_, decls, body)   ->
            (* Print first decls without indent *)
            let h1, decls, idt_lvl =
                match _lexp_str_decls inter_ctx decls with
                    | h1::decls -> h1, decls, 2
                    | _ -> "", [], 1 in

            let decls = List.fold_left (fun str elem
                                        -> str ^ (make_indent 1) ^ elem ^ nl)
                                       (h1 ^ nl) decls  in

            let n = String.length decls - 2 in
            (* remove last newline *)
            let decls = (String.sub decls 0 n) in

            (keyword "let ") ^ decls ^ (keyword " in ") ^ newline ^
                (make_indent idt_lvl) ^ (lexp_to_stri 1 body)

        | Arrow(k, Some (_, name), tp, loc, expr) ->
            "(" ^ name ^ " : " ^ (lexp_to_str tp) ^ ") " ^
                (kind_str k) ^ " " ^ (lexp_to_str expr)

        | Arrow(k, None, tp, loc, expr) ->
           "(" ^ (lexp_to_str tp) ^ " "
           ^ (kind_str k) ^ " " ^ (lexp_to_str expr) ^ ")"

        | Lambda(k, (loc, name), ltype, lbody) ->
            let arg = "(" ^ name ^ " : " ^ (lexp_to_str ltype) ^ ")" in

            (keyword "lambda ") ^ arg ^ " " ^ (kind_str k) ^ newline ^
                (make_indent 1) ^ (lexp_to_stri 1 lbody)

        | Cons(t, (_, ctor_name)) ->
            (keyword "inductive-cons ") ^ (lexp_to_str t) ^ " " ^ ctor_name

        | Call(fname, args) -> (
            (*  get function name *)
            let str, idx, inner_parens, outer_parens = match fname with
                | Var((_, name), idx)    -> name, idx, false, true
                | Builtin ((_, name), _) -> name,  0,  false, true
                | Lambda _               -> "__",  0,  true,  false
                | Cons _                 -> "__",  0,  false, false
                | _                      -> "__", -1,  true,  true  in

            let binop_str op (_, lhs) (_, rhs) =
                (lexp_to_str lhs) ^ op ^ (index idx) ^ " " ^ (lexp_to_str rhs) in

            let add_parens bl str =
                if bl then "(" ^ str ^ ")" else str in

            match (str, args) with
                (* Special Operators *)
                (* FIXME: Get rid of these special cases:
                 * Either use the boring (_+_ e1 e2) notation, or check the
                 * grammar to decide when we can use the infix notation and
                 * when to add parenthese.  *)
                | ("_=_", [lhs; rhs]) -> binop_str " =" lhs rhs
                | ("_+_", [lhs; rhs]) -> binop_str " +" lhs rhs
                | ("_-_", [lhs; rhs]) -> binop_str " -" lhs rhs
                | ("_/_", [lhs; rhs]) -> binop_str " /" lhs rhs
                | ("_*_", [lhs; rhs]) -> binop_str " *" lhs rhs
                (* not an operator *)
                | _ ->
                    let args = List.fold_left
                                 (fun str (_, lxp)
                                  -> str ^ " " ^ (lexp_to_str lxp))
                                 "" args in

                    let str = fun_call (lexp_to_str fname) in
                    let str = add_parens inner_parens str in
                    let str = str ^ args in
                        add_parens outer_parens str)

        | Inductive (_, (_, name), [], ctors) ->
            (keyword "inductive_") ^ " (" ^ name ^") " ^
                                            (lexp_str_ctor ctx ctors)

        | Inductive (_, (_, name), args, ctors)
          -> let args_str
              = List.fold_left
                  (fun str (arg_kind, (_, name), ltype)
                   -> str ^ " (" ^ name ^ " " ^ (kindp_str arg_kind) ^ " "
                     ^ (lexp_to_str ltype) ^ ")")
                  "" args in

            (keyword "inductive_") ^ " (" ^ name ^ args_str ^") "
            ^ (lexp_str_ctor ctx ctors)

        | Case (_, target, _ret, map, dflt) ->(
            let str = (keyword "case ") ^ (lexp_to_str target)
            (* FIXME: `tpe' is the *base* type of `target`.  E.g. if `target`
             * is a `List Int`, then `tpe` will be `List`.
               ^ * " : " ^ (lexp_to_str tpe) *) in
            let arg_str arg
              = List.fold_left (fun str v
                                -> match v with
                                  | (_,None) -> str ^ " _"
                                  | (_, Some (_, n)) -> str ^ " " ^ n)
                               "" arg in

            let str = SMap.fold (fun k (_, arg, exp) str ->
                str ^ nl ^ (make_indent 1) ^
                    "| " ^ (fun_call k) ^ (arg_str arg) ^ " => " ^ (lexp_to_stri 1 exp))
                map str in

            match dflt with
                | None -> str
                | Some (v, df) ->
                   str ^ nl ^ (make_indent 1)
                   ^ "| " ^ (match v with None -> "_" | Some (_,name) -> name)
                   ^ " => " ^ (lexp_to_stri 1 df))

        | Builtin ((_, name), _) -> name

        | Sort (_, Stype (SortLevel SLz)) -> "Type_0"
        | Sort (_, Stype _) -> "Type_?"
        | Sort (_, StypeOmega) -> "Type_ω"
        | Sort (_, StypeLevel) -> "Type_Level"

        | SortLevel (SLz) -> "<Level0>"
        | SortLevel (SLsucc e) -> "<LevelS?>"

and lexp_str_ctor ctx ctors =
  SMap.fold (fun key value str
             -> let str = str ^ " (" ^ key in
               let str = List.fold_left (fun str (k, _, arg)
                                         -> str ^ " " ^ (_lexp_to_str ctx arg))
                                        str value in
               str ^ ")")
            ctors ""

and _lexp_str_decls ctx decls =

    let (pretty, indent, ptype, pindex, sepdecl, isize, _) = ctx in
    let lexp_to_str = _lexp_to_str ctx in

    (* let make_indent idt =
        if pretty then (make_line ' ' ((idt + indent) * isize)) else "" in *)

    let sepdecl = (if sepdecl then "\n" else "") in

    let type_str name lxp = (if ptype then (
         name ^ " : " ^ (lexp_to_str lxp) ^ ";") else "") in

    let ret = List.fold_left
                (fun str ((_, name), lxp, ltp)
                 -> let str = if ptype then (type_str name ltp)::str else str in
                   (name ^ " = " ^ (lexp_to_str lxp) ^ ";" ^ sepdecl)::str)
                [] decls in
    List.rev ret<|MERGE_RESOLUTION|>--- conflicted
+++ resolved
@@ -409,15 +409,9 @@
         | None -> pbranch
         in Pcase (loc, lexp_unparse target, pbranch)
 
-<<<<<<< HEAD
-    (* | _ as e -> Pimm (Symbol(lexp_location e, "<")) *)
-
     (* FIXME: The cases below are all broken!  *)
     | Metavar (idx, subst, (loc, name), _)
       -> Pimm (Symbol (loc, "?<" ^ name ^ "-" ^ string_of_int idx ^ ">"))
-=======
-    (* FIXME: The cases below are all broken!  *)
->>>>>>> 36b070f5
 
     | SortLevel (SLz) -> Pimm (Integer (U.dummy_location, 0))
     | SortLevel (SLsucc sl) -> Pcall (Pimm (Symbol (U.dummy_location, "<S>")),
