--- conflicted
+++ resolved
@@ -75,12 +75,8 @@
    | Case of U.location * lexp
              * ltype (* The type of the return value of all branches *)
              * (U.location * (arg_kind * vdef option) list * lexp) SMap.t
-<<<<<<< HEAD
-             * lexp option               (* Default.  *)
+             * (vdef option * lexp) option               (* Default.  *)
    | Metavar of int * subst * vdef
-=======
-             * (vdef option * lexp) option               (* Default.  *)
->>>>>>> a459a1ea
  (*   (\* For logical metavars, there's no substitution.  *\)
   *   | Metavar of (U.location * string) * metakind * metavar ref
   * and metavar =
