--- conflicted
+++ resolved
@@ -179,22 +179,7 @@
     | LetDef lxp -> lxp
     | _ -> Sort (dummy_location, Stype (SortLevel (SLn 0))) in
 
-<<<<<<< HEAD
-    (*
-    (if (r != 1) then (
-    let s1 = (Susp (lxp, (S.shift (idx - r + 1)))) in
-    let s2 = (Susp (lxp, (S.shift (idx + 1)))) in
-
-      lexp_print (unsusp_all s1); print_string "\n";
-         lexp_print (unsusp_all s2); print_string "\n"; * )
-
-    )); *)
-    (*let idx = if r > 0 then idx - r else idx + 1 in *)
-
-  (Susp (lxp, (S.shift (idx - r + 1))))
-=======
      mkSusp lxp (S.shift (idx + 1 - r))
->>>>>>> 053a0f36
 
 let env_lookup_by_index index (ctx: lexp_context): env_elem =
     (Myers.nth index (_get_env ctx))
