% build a declaration
% var-name = value-expr;
make-decl : Sexp -> Sexp -> Sexp;
make-decl var-name value-expr =
  node_ (symbol_ "_=_")
    (cons var-name
      (cons value-expr nil));

% build datacons
% ctor-name = datacons type-name ctor-name;
make-cons : Sexp -> Sexp -> Sexp;
make-cons ctor-name type-name =
  make-decl ctor-name
<<<<<<< HEAD
    (node_ (symbol_ "inductive-cons")
      (cons type-name
        (cons ctor-name nil)));
=======
    (node_ (symbol_ "datacons")
      (cons (a := Sexp) type-name
        (cons (a := Sexp) ctor-name (nil (a := Sexp)))));
>>>>>>> 411ba805

% buil type annotation
% var-name : type-expr;
make-ann : Sexp -> Sexp -> Sexp;
make-ann var-name type-expr =
  node_ (symbol_ "_:_")
    (cons var-name
      (cons type-expr nil));


type-impl = lambda (x : List Sexp) ->
  % x follow the mask -> (_|_ Nat zero (succ Nat))
  %               Type name  --^    ^------^ constructors

  % Return a list contained inside a node sexp
  let get-list : Sexp -> List Sexp;
      get-list node = sexp_dispatch_ (a := List Sexp) node
        (lambda op lst -> lst)    % Nodes
        (lambda _ -> nil)    % Symbol
        (lambda _ -> nil)    % String
        (lambda _ -> nil)    % Integer
        (lambda _ -> nil)    % Float
        (lambda _ -> nil) in % List of Sexp

  % Get a name from a sexp
  %   - (name t) -> name
  %   - name -> name
  let get-name : Sexp -> Sexp;
      get-name sxp =
        sexp_dispatch_ (a := Sexp) sxp
          (lambda op lst -> get-name op)   % Nodes
          (lambda str    -> symbol_ str)   % Symbol
          (lambda _ -> symbol_ "error")    % String
          (lambda _ -> symbol_ "error")    % Integer
          (lambda _ -> symbol_ "error")    % Float
          (lambda _ -> symbol_ "error") in % List of Sexp

  let get-head : List Sexp -> Sexp;
      get-head x = case x
        | cons hd _ => hd
        | nil => symbol_ "error" in

  % Get expression
  let expr = get-head x in

  % Expression is  node_ (symbol_ "|") (list)
  % we only care about the list bit
  let lst = get-list expr in

  % head is (node_ type-name (arg list))
  let name = get-head lst;
      ctor = tail lst in

  let type-name = get-name name in

  % Create the inductive type definition
  let inductive = node_ (symbol_ "inductive_")
    (cons name ctor) in

  let decl  = make-decl type-name inductive in

  % Add constructors
  let ctors =
   let for-each : List Sexp -> List Sexp -> List Sexp;
       for-each ctr acc = case ctr
        | cons hd tl => (
          let acc2 = cons (make-cons (get-name hd) type-name) acc in
            for-each tl acc2)
        | nil => acc
      in for-each ctor nil in

  % return decls
    (cons decl       % inductive type declaration
          ctors);    % constructor declarations


type_ = DMacro_ type-impl;

% (type_ (_|_ (Either t1 t2) (either-first t1) (either-second t2)))
%type Either t1 t2
%  | either-first t1
%  | either-second t2;


%type Pair t1 t2
%  | pair t1 t2;

type Point t
  | point (x : t) (y : t);

%get-first : (a : Type) => (b : Type) => Pair a b -> a;
%get-second : (a : Type) => (b : Type) => Pair a b -> b;

%get-first p = case p | pair a b => a;
%get-second p = case p | pair a b => b;

%get-x : (a : Type) => Point a -> a;
%get-y : (a : Type) => Point a -> a;
%get-x p = case p | point x y => x;
%get-y p = case p | point x y => y;


% transformed to:
% Nat : Type;
% Nat = inductive_ (Nat) (succ Nat) (zero);
% zero = datacons Nat zero;
% succ = datacons Nat succ;<|MERGE_RESOLUTION|>--- conflicted
+++ resolved
@@ -11,15 +11,9 @@
 make-cons : Sexp -> Sexp -> Sexp;
 make-cons ctor-name type-name =
   make-decl ctor-name
-<<<<<<< HEAD
-    (node_ (symbol_ "inductive-cons")
+    (node_ (symbol_ "datacons")
       (cons type-name
         (cons ctor-name nil)));
-=======
-    (node_ (symbol_ "datacons")
-      (cons (a := Sexp) type-name
-        (cons (a := Sexp) ctor-name (nil (a := Sexp)))));
->>>>>>> 411ba805
 
 % buil type annotation
 % var-name : type-expr;
