(*
 *      Typer Compiler
 *
 * ---------------------------------------------------------------------------
 *
 *      Copyright (C) 2011-2016  Free Software Foundation, Inc.
 *
 *   Author: Pierre Delaunay <pierre.delaunay@hec.ca>
 *   Keywords: languages, lisp, dependent types.
 *
 *   This file is part of Typer.
 *
 *   Typer is free software; you can redistribute it and/or modify it under the
 *   terms of the GNU General Public License as published by the Free Software
 *   Foundation, either version 3 of the License, or (at your option) any
 *   later version.
 *
 *   Typer is distributed in the hope that it will be useful, but WITHOUT ANY
 *   WARRANTY; without even the implied warranty of MERCHANTABILITY or FITNESS
 *   FOR A PARTICULAR PURPOSE.  See the GNU General Public License for
 *   more details.
 *
 *   You should have received a copy of the GNU General Public License along
 *   with this program.  If not, see <http://www.gnu.org/licenses/>.
 *
 * --------------------------------------------------------------------------- *)

open Utest_lib
open Util

open Sexp
open Lexp

open Lparse     (* eval string      *)
open Eval       (* reset_eval_trace *)

open Builtin
open Env

(* default environment *)
let lctx = default_lctx
let rctx = default_rctx

(* Params:
 *  decl: declarations to be processed before evaluating
 *  run : expr to be evaluated
 *  res : expected result
 *)
let test_eval_eqv_named name decl run res =
  add_test "EVAL" name (fun () ->
    let rctx, lctx = eval_decl_str decl lctx rctx in

    let erun = eval_expr_str run lctx rctx in (* evaluated run expr *)
    let eres = eval_expr_str res lctx rctx in (* evaluated res expr *)

      if value_eq_list erun eres
      then success ()
      else (
        value_print (List.hd erun);
        value_print (List.hd eres);
        failure ()))

let test_eval_eqv decl run res = test_eval_eqv_named run decl run res

let _ = test_eval_eqv "" "2 + 2" "4"

let _ = test_eval_eqv_named
  "Variable Cascade"

  "a = 10; b = a; c = b; d = c;"

  "d" (* == *) "10"

(*      Let
 * ------------------------ *)

let _ = test_eval_eqv_named
  "Let"

  "c = 3; e = 1; f = 2; d = 4;"

  "let a = 10; x = 50; y = 60; b = 20;
    in a + b;" (* == *) "30"

let _ = test_eval_eqv_named
  "Let2"

  "c = 3; e = 1; f = 2; d = 4;"

  "let TrueProp = inductive_ TrueProp I;
       I = inductive-cons TrueProp I;
       x = let a = 1; b = 2 in I
    in (case x | I => c) : Int;" (* == *) "3"

let _ = test_eval_eqv_named
  "Let3"

  "c = 3; e = 1; f = 2; d = 4;"

  "let TrueProp : Type;
       I : TrueProp;
       TrueProp = inductive_ TrueProp I;
       I = inductive-cons TrueProp I;
       x = let a = 1; b = 2 in I
    in (case x | I => c) : Int;" (* == *) "3"

(*      Lambda
 * ------------------------ *)

let _ = test_eval_eqv_named
  "Lambda"

  "sqr : Int -> Int;
   sqr = lambda x -> x * x;"

  "sqr 4;" (* == *) "16"

let _ = test_eval_eqv_named
  "Nested Lambda"

  "sqr : Int -> Int;
   sqr = lambda x -> x * x;

   cube : Int -> Int;
   cube = lambda x -> x * (sqr x);"

  "cube 4" (* == *) "64"


(*      Cases + Inductive types
 * ------------------------ *)

let _ = test_eval_eqv_named
  "Inductive::Case"

  "i = 90;
   idt : Type;
   idt = inductive_ (idtd) (ctr0) (ctr1 idt) (ctr2 idt) (ctr3 idt);
                                     d = 10;
   ctr0 = inductive-cons idt ctr0;   e = 20;
   ctr1 = inductive-cons idt ctr1;   f = 30;
   ctr2 = inductive-cons idt ctr2;   g = 40;
   ctr3 = inductive-cons idt ctr3;   h = 50;

   a = (ctr1 (ctr2 ctr0));   y = 2;
   b = (ctr2 (ctr2 ctr0));   z = 3;
   c = (ctr3 (ctr2 ctr0));   w = 4;

   test_fun : idt -> Int;
   test_fun = lambda k -> case k
      | ctr1 l => 1
      | ctr2 l => 2
      | _ => 3;"

  "test_fun a; test_fun b; test_fun c"

  "1; 2; 3"

(*  Those wil be used multiple times *)
let nat_decl = "
    Nat : Type;
    Nat = inductive_ (dNat) (zero) (succ Nat);

    zero = inductive-cons Nat zero;
    succ = inductive-cons Nat succ;

    to-num : Nat -> Int;
    to-num = lambda (x : Nat) -> case x
            | (succ y) => (1 + (to-num y))
            | zero => 0;"

let bool_decl = "
    Bool = inductive (dBool) (true) (false);
    false = inductive-cons Bool false;
    true = inductive-cons Bool true;"

let _ = test_eval_eqv_named
  "Inductive::Recursive Call"

  (nat_decl ^ "
   one = succ zero;
   two = succ one;
   three = succ two;")

  "to-num zero; to-num one; to-num two;"

  "0; 1; 2"

let _ = test_eval_eqv_named
  "Inductive::Nat Plus"

  (nat_decl ^ "
   one = succ zero;
   two = succ one;
   three = succ two;

   plus : Nat -> Nat -> Nat;
   plus = lambda (x : Nat) -> lambda (y : Nat) -> case x
       | zero => y
       | succ z => succ (plus z y);")

  "to-num (plus zero two);
   to-num (plus two zero);
   to-num (plus two one);"

  "2; 2; 3"

let _ = test_eval_eqv_named
  "Mutually Recursive Definition"

  (nat_decl ^ "
   one = succ zero;
   two = succ one;
   three = succ two;

   even : Nat -> Int;
   odd : Nat -> Int;

   odd = lambda (n : Nat) -> case n
      | zero => 0
      | succ y => (even y);

   even = lambda (n : Nat) -> case n
      | zero => 1
      | succ y => (odd y);")

  "odd one; even one; odd two; even two;"

  "1; 0; 0; 1"


let _ = test_eval_eqv_named
  "Partial Application"

  "add : Int -> Int -> Int;
   add = lambda x y -> (x + y);

   inc : Int -> Int;
   inc = add 1;"

  "inc 1; inc 2; inc 3;"

  "2; 3; 4"

(*
 *  Lists
 *)
let _ = test_eval_eqv_named
  "Lists"

  "my_list = cons 1
            (cons 2
            (cons 3
            (cons 4 (nil (a := Int)))))"

  "length my_list;
   head my_list;
   head (tail my_list)"

  "4; Some 1; Some 2"

(*
 *  Special forms
 *)
let _ = test_eval_eqv "w = 2" "decltype w" "Int"
let _ = test_eval_eqv "w = 2" "declexpr w" "2"

let attr_decl = "
  w = 2;
  greater-than = new-attribute (Int -> Bool);
  attribute w greater-than (lambda (y : Int) -> True);"

let _ = test_eval_eqv attr_decl
  "has-attribute w greater-than"
  "True"

(* This makes sure contexts are reinitialized between calls
 *  i.e the context should not grow                             *)
let _ = (add_test "EVAL" "Infinite Recursion failure" (fun () ->
    _typer_verbose := (-1);

    let code = "
        infinity : Int -> Int;
        infinity = lambda beyond -> infinity beyond;" in

    let rctx, lctx = eval_decl_str code lctx rctx in

    (* Expect throwing *)
    try         (*  use the silent version as an error will be thrown *)
        let _ = _eval_expr_str "(infinity 0);" lctx rctx true in
            _typer_verbose := 20;
            failure ()
    with
        Internal_error m -> (
            _typer_verbose := 20;
            if m = "Recursion Depth exceeded" then
                success ()
            else
                failure ())
))

let _ = (add_test "EVAL" "Monads" (fun () ->

    let dcode = "
      c = bind (a := FileHandle) (b := Unit)
               (open \"./_build/w_file.txt\" \"w\")
               (lambda f -> write f \"Hello2\");
    " in

    let rctx, lctx = eval_decl_str dcode lctx rctx in

    let rcode = "run-io c 2" in

    (* Eval defined lambda *)
    let ret = eval_expr_str rcode lctx rctx in
        match ret with
            | [v] -> success ()
            | _ -> failure ()
))

let _ = test_eval_eqv_named
  "Argument Reordering"

  "fun = lambda (x : Int) =>
      lambda (y : Int) ->
        lambda (z : Int) -> x * y + z;"

  "fun (x := 3) 2 1;
<<<<<<< HEAD
   %% fun (x := 3) (z := 1) 2;
=======
>>>>>>> 0fc83c9b
   fun (z := 3) (y := 2) (x := 1);
   fun (z := 1) (y := 2) (x := 3);
   fun (x := 3) (y := 2) (z := 1);"

<<<<<<< HEAD
  "7; %% 7;
   5; 7; 7"
=======
  "7; 5; 7; 7"
>>>>>>> 0fc83c9b


let _ = test_eval_eqv_named
  "Implicit Arguments"

  "default = new-attribute (Int -> Bool);
   attribute Int default (lambda (lst : List Sexp) -> integer_ 1);

   fun = lambda (x : Int) =>
      lambda (y : Int) ->
        lambda (z : Int) -> x * y + z;"

  "fun 2 1;
   fun (z := 1) (y := 2)"

  "3; 3"


(* run all tests *)
let _ = run_all ()
<|MERGE_RESOLUTION|>--- conflicted
+++ resolved
@@ -326,20 +326,12 @@
         lambda (z : Int) -> x * y + z;"
 
   "fun (x := 3) 2 1;
-<<<<<<< HEAD
-   %% fun (x := 3) (z := 1) 2;
-=======
->>>>>>> 0fc83c9b
+   fun (x := 3) (z := 1) 4;
    fun (z := 3) (y := 2) (x := 1);
    fun (z := 1) (y := 2) (x := 3);
    fun (x := 3) (y := 2) (z := 1);"
 
-<<<<<<< HEAD
-  "7; %% 7;
-   5; 7; 7"
-=======
-  "7; 5; 7; 7"
->>>>>>> 0fc83c9b
+  "7; 13; 5; 7; 7"
 
 
 let _ = test_eval_eqv_named
